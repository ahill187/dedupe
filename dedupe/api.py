--- conflicted
+++ resolved
@@ -36,15 +36,9 @@
 import multiprocessing
 import warnings
 import os
-<<<<<<< HEAD
-import sqlite3
-import tempfile
-
-=======
 from collections import OrderedDict
 import tempfile
 import sqlite3
->>>>>>> 68335cd4
 import numpy
 import json
 import rlr
@@ -55,10 +49,6 @@
 from dedupe.distances import Distances
 import dedupe.labeler as labeler
 import dedupe.predicates
-<<<<<<< HEAD
-
-=======
->>>>>>> 68335cd4
 from typing import (Mapping,
                     Optional,
                     List,
@@ -92,28 +82,22 @@
 class Matching(object):
     """
     Base Class for Record Matching Classes
+
+    Public methods:
+
+    - `__init__`
+    - `thresholdBlocks`
+    - `matchBlocks`
     """
 
     def __init__(self, num_cores: Optional[int], **kwargs) -> None:
-<<<<<<< HEAD
-        print("Initializing Matching class")
-=======
         logger.debug("Initializing Matching class")
->>>>>>> 68335cd4
         if num_cores is None:
             self.num_cores = multiprocessing.cpu_count()
         else:
             self.num_cores = num_cores
 
         self._fingerprinter: Optional[blocking.Fingerprinter] = None
-<<<<<<< HEAD
-        self.data_model: datamodel.DataModel
-        self.classifier: Classifier
-        self.predicates: Sequence[dedupe.predicates.Predicate]
-
-    @property
-    def fingerprinter(self) -> blocking.Fingerprinter:
-=======
         self.distances: Distances
         self.classifier: Classifier
         self.predicates: Sequence[dedupe.predicates.Predicate]
@@ -131,153 +115,81 @@
         Returns the threshold that maximizes the expected F score, a
         weighted average of precision and recall for a sample of
         blocked data.
->>>>>>> 68335cd4
-
-        if self._fingerprinter is None:
-            raise ValueError('the record fingerprinter is not intialized, '
-                             'please run the train method')
-
-        return self._fingerprinter
-
-
-class IntegralMatching(Matching):
-    """
-    This class is for linking class where we need to score all possible
-    pairs before deciding on any matches
-    """
-
-    def score(self,
-              pairs: RecordPairs) -> numpy.ndarray:
-        """
-        Scores pairs of records. Returns pairs of tuples of records id and
-        associated probabilites that the pair of records are match
-
-<<<<<<< HEAD
-        Args:
-            pairs: Iterator of pairs of records
-
-        """
-        try:
-            matches = core.scoreDuplicates(pairs,
-                                           self.data_model,
-=======
+
+        Arguments:
+
+        blocks -- Sequence of tuples of records, where each tuple is a
+                  set of records covered by a blocking predicate
+
+        recall_weight -- Sets the tradeoff between precision and
+                         recall. I.e. if you care twice as much about
+                         recall as you do precision, set recall_weight
+                         to 2.
+
+        """
+        candidate_records = itertools.chain.from_iterable(self._blockedPairs(blocks))
+
         probability = core.scoreDuplicates(candidate_records,
                                            self.distances,
->>>>>>> 68335cd4
                                            self.classifier,
-                                           self.num_cores)
-        except RuntimeError:
-            raise RuntimeError('''
-                You need to either turn off multiprocessing or protect
-                the calls to the Dedupe methods with a
-                `if __name__ == '__main__'` in your main module, see
-                https://docs.python.org/3/library/multiprocessing.html#the-spawn-and-forkserver-start-methods''')
-
-        return matches
-
-
-class DedupeMatching(IntegralMatching):
-    """
-    Class for Deduplication, extends Matching.
-
-    Use DedupeMatching when you have a dataset that can contain
-    multiple references to the same entity.
-
-    """
-
-    def __init__(self, *args, **kwargs) -> None:
-        super().__init__(*args, **kwargs)
-
-<<<<<<< HEAD
-    def partition(self,
-                  data: Data,
-                  cluster_threshold: float = 0.5,
-                  classifier_threshold: float = 0.5) -> Clusters:  # pragma: no cover
-        """
-        Identifies records that all refer to the same entity, returns
-        tuples containing a sequence of record ids and corresponding
-        sequence of confidence score as a float between 0 and 1. The
-        record_ids within each set should refer to the same entity and the
-        confidence score is a measure of our confidence a particular entity
-        belongs in the cluster.
-
-        This method should only used for small to moderately sized
-        datasets for larger data, you need may need to generate your
-        own pairs of records and feed them to :func:`~score`.
-
-        Args:
-            data: Dictionary of records, where the keys are record_ids
-                  and the values are dictionaries with the keys being
-                  field names
-
-            threshold: Number between 0 and 1 (Default is 0.5).  We
-                       will only consider put together records into
-                       clusters if the `cophenetic similarity
-                       <https://en.wikipedia.org/wiki/Cophenetic>`_ of
-                       the cluster is greater than the threshold.
-
-                       Lowering the number will increase recall,
-                       raising it will increase precision
-
-        .. code:: python
-
-           > clusters = matcher.partition(data, threshold=0.5)
-           > print(duplicates)
-           [((1, 2, 3), (0.790, 0.860, 0.790)),
-            ((4, 5), (0.720, 0.720)),
-            ((10, 11), (0.899, 0.899))]
-
-        """
-        pairs = self.pairs(data)
-        pair_scores = self.score(pairs)
-        clusters = self.cluster(pair_scores, cluster_threshold)
-
-        clusters = self._add_singletons(data, clusters)
-
-        clusters = list(clusters)
-
-        try:
-            mmap_file = pair_scores.filename
-            del pair_scores
-            os.remove(mmap_file)
-        except AttributeError:
-            pass
-
-        return clusters
-=======
+                                           self.num_cores)['score']
+
+        probability = probability.copy()
+        probability.sort()
+        probability = probability[::-1]
+
+        expected_dupes = numpy.cumsum(probability)
+
+        recall = expected_dupes / expected_dupes[-1]
+        precision = expected_dupes / numpy.arange(1, len(expected_dupes) + 1)
+
+        score = recall * precision / (recall + recall_weight ** 2 * precision)
+
+        i = numpy.argmax(score)
+
+        logger.info('Maximum expected recall and precision')
+        logger.info('recall: %2.3f', recall[i])
+        logger.info('precision: %2.3f', precision[i])
+        logger.info('With threshold: %2.3f', probability[i])
+
+        return probability[i]
+
     def write_settings(self, file_obj, index=False):  # pragma: no cover
         """
         Write a settings file containing the
         data model and predicates to a file object
->>>>>>> 68335cd4
-
-    def _add_singletons(self, data, clusters):
-
-<<<<<<< HEAD
-        singletons = set(data.keys())
-=======
+
+        Keyword arguments:
+        file_obj -- file object to write settings data into
+        """
+
         pickle.dump(self.distances, file_obj)
         pickle.dump(self.classifier, file_obj)
         pickle.dump(self.predicates, file_obj)
->>>>>>> 68335cd4
-
-        for record_ids, score in clusters:
-            singletons.difference_update(record_ids)
-            yield (record_ids, score)
-
-        for singleton in singletons:
-            yield (singleton, ), (1.0, )
-
-    def pairs(self, data):
-        """
-        Yield pairs of records that share common fingerprints.
-
-<<<<<<< HEAD
-        Each pair will occur at most once. If you override this
-        method, you need to take care to ensure that this remains
-        true, as downstream methods, particularly :func:`cluster`, assumes
-        that every pair of records is compared no more than once.
-=======
+
+        if index:
+            self._writeIndices(file_obj)
+
+    def _writeIndices(self, file_obj):
+        indices = {}
+        doc_to_ids = {}
+        canopies = {}
+        for full_predicate in self.predicates:
+            for predicate in full_predicate:
+                if hasattr(predicate, 'index') and predicate.index:
+                    doc_to_ids[predicate] = dict(predicate.index._doc_to_id)
+                    if hasattr(predicate, "canopy"):
+                        canopies[predicate] = predicate.canopy
+                    else:
+                        try:
+                            indices[predicate] = predicate.index._index
+                        except AttributeError:
+                            pass
+
+        pickle.dump(canopies, file_obj)
+        pickle.dump(indices, file_obj)
+        pickle.dump(doc_to_ids, file_obj)
+
     def score(self, pairs, classifier_threshold=0.5):
         """
         Scores pairs of records. Returns pairs of tuples of records id and
@@ -331,59 +243,23 @@
 
         return matches
 
->>>>>>> 68335cd4
-
-        Args:
-            data: Dictionary of records, where the keys are record_ids
-                  and the values are dictionaries with the keys being
-                  field names
-
-        .. code:: python
-
-            > pairs = matcher.pairs(data)
-            > print(list(pairs))
-            [((1, {'name' : 'Pat', 'address' : '123 Main'}),
-              (2, {'name' : 'Pat', 'address' : '123 Main'})),
-             ((1, {'name' : 'Pat', 'address' : '123 Main'}),
-              (3, {'name' : 'Sam', 'address' : '123 Main'}))
-             ]
-
-        """
-
-        self.fingerprinter.index_all(data)
-
-<<<<<<< HEAD
-        id_type = core.sqlite_id_type(data)
-
-        # Blocking and pair generation are typically the first memory
-        # bottlenecks, so we'll use sqlite3 to avoid doing them in memory
-        with tempfile.TemporaryDirectory() as temp_dir:
-            con = sqlite3.connect(temp_dir + '/blocks.db')
-
-            con.execute('''CREATE TABLE blocking_map
-                           (block_key text, record_id {id_type})
-                        '''.format(id_type=id_type))
-
-            con.executemany("INSERT INTO blocking_map values (?, ?)",
-                            self.fingerprinter(data.items()))
-
-            self.fingerprinter.reset_indices()
-
-            con.execute('''CREATE INDEX block_key_idx
-                           ON blocking_map (block_key)''')
-            pairs = con.execute('''SELECT DISTINCT a.record_id, b.record_id
-                                   FROM blocking_map a
-                                   INNER JOIN blocking_map b
-                                   USING (block_key)
-                                   WHERE a.record_id < b.record_id''')
-
-            for a_record_id, b_record_id in pairs:
-                yield ((a_record_id, data[a_record_id]),
-                       (b_record_id, data[b_record_id]))
-
-            pairs.close()
-            con.close()
-=======
+
+class DedupeMatching(Matching):
+    """
+    Class for Deduplication, extends Matching.
+
+    Use DedupeMatching when you have a dataset that can contain
+    multiple references to the same entity.
+
+    Public methods:
+
+    - `__init__`
+    - `match`
+    - `threshold`
+    """
+
+    ActiveLearner = labeler.DedupeDisagreementLearner
+
     def __init__(self, *args, **kwargs):
         logger.debug("Initializing DedupeMatching, calling super class Matching constructor")
         super().__init__(*args, **kwargs)
@@ -413,42 +289,7 @@
                        the cluster is greater than the threshold.
                        Lowering the number will increase recall,
                        raising it will increase precision
->>>>>>> 68335cd4
-
-    def cluster(self,
-                scores: numpy.ndarray,
-                threshold: float = 0.5) -> Clusters:
-        """
-        From the similarity scores of pairs of records, decide which groups
-        of records are all referring to the same entity.
-
-        Yields tuples containing a sequence of record ids and corresponding
-        sequence of confidence score as a float between 0 and 1. The
-        record_ids within each set should refer to the same entity and the
-        confidence score is a measure of our confidence a particular entity
-        belongs in the cluster.
-
-        Args:
-            scores: a numpy `structured array <https://docs.scipy.org/doc/numpy/user/basics.rec.html>`_ with a dtype of `[('pairs', id_type, 2),
-                    ('score', 'f4')]` where dtype is either a str
-                    or int, and score is a number between 0 and
-                    1. The 'pairs' column contains pairs of ids of
-                    the records compared and the 'score' column
-                    should contains the similarity score for that
-                    pair of records.
-
-                    For each pair, the smaller id should be first.
-
-            threshold: Number between 0 and 1. We will only consider
-                       put together records into clusters if the
-                       `cophenetic similarity
-                       <https://en.wikipedia.org/wiki/Cophenetic>`_ of
-                       the cluster is greater than the threshold.
-
-                       Lowering the number will increase recall,
-                       raising it will increase precision
-
-                       Defaults to 0.5.
+
         Returns:
             clusters: (list)[tuple] list of clustered duplicates
                 'idx' = id of record
@@ -458,235 +299,13 @@
                 ]
 
         .. code:: python
-<<<<<<< HEAD
-
-           > pairs = matcher.pairs(data)
-           > scores = matcher.scores(pairs)
-           > clusters = matcher.cluster(scores)
-           > print(list(clusters))
-=======
            > clusters = matcher.partition(data, threshold=0.5)
            > print(duplicates)
->>>>>>> 68335cd4
            [((1, 2, 3), (0.790, 0.860, 0.790)),
             ((4, 5), (0.720, 0.720)),
             ((10, 11), (0.899, 0.899))]
 
         """
-<<<<<<< HEAD
-
-        logger.debug("matching done, begin clustering")
-
-        yield from clustering.cluster(scores, threshold)
-
-
-class RecordLinkMatching(IntegralMatching):
-    """
-    Class for Record Linkage, extends Matching.
-
-    Use RecordLinkMatching when you have two datasets that you want to merge
-    """
-
-    def pairs(self, data_1: Data, data_2: Data) -> RecordPairs:
-        """
-        Yield pairs of records that share common fingerprints.
-
-        Each pair will occur at most once. If you override this
-        method, you need to take care to ensure that this remains
-        true, as downstream methods, particularly :func:`one_to_one`,
-        and :func:`many_to_one` assumes that every pair of records is
-        compared no more than once.
-
-        Args:
-            data_1: Dictionary of records from first dataset, where the
-                    keys are record_ids and the values are dictionaries
-                    with the keys being field names
-            data_2: Dictionary of records from second dataset, same
-                    form as data_1
-
-        .. code:: python
-
-           > pairs = matcher.pairs(data_1, data_2)
-           > print(list(pairs))
-           [((1, {'name' : 'Pat', 'address' : '123 Main'}),
-             (2, {'name' : 'Pat', 'address' : '123 Main'})),
-            ((1, {'name' : 'Pat', 'address' : '123 Main'}),
-             (3, {'name' : 'Sam', 'address' : '123 Main'}))
-            ]
-        """
-
-        self.fingerprinter.index_all(data_2)
-
-        id_type_a = core.sqlite_id_type(data_1)
-        id_type_b = core.sqlite_id_type(data_2)
-
-        # Blocking and pair generation are typically the first memory
-        # bottlenecks, so we'll use sqlite3 to avoid doing them in memory
-        with tempfile.TemporaryDirectory() as temp_dir:
-            con = sqlite3.connect(temp_dir + '/blocks.db')
-
-            con.executescript('''CREATE TABLE blocking_map_a
-                                 (block_key text, record_id {id_type_a});
-
-                                 CREATE TABLE blocking_map_b
-                                 (block_key text, record_id {id_type_b});
-                              '''.format(id_type_a=id_type_a,
-                                         id_type_b=id_type_b))
-
-            con.executemany("INSERT INTO blocking_map_a values (?, ?)",
-                            self.fingerprinter(data_1.items()))
-
-            con.executemany("INSERT INTO blocking_map_b values (?, ?)",
-                            self.fingerprinter(data_2.items(), target=True))
-
-            self.fingerprinter.reset_indices()
-
-            con.executescript('''CREATE INDEX block_key_a_idx
-                                 ON blocking_map_a (block_key);
-
-                                 CREATE INDEX block_key_b_idx
-                                 ON blocking_map_b (block_key);''')
-
-            pairs = con.execute('''SELECT DISTINCT a.record_id, b.record_id
-                                   FROM blocking_map_a a
-                                   INNER JOIN blocking_map_b b
-                                   USING (block_key)''')
-
-            for a_record_id, b_record_id in pairs:
-                yield ((a_record_id, data_1[a_record_id]),
-                       (b_record_id, data_2[b_record_id]))
-
-            pairs.close()
-            con.close()
-
-    def join(self,
-             data_1: Data,
-             data_2: Data,
-             threshold: float = 0.5,
-             constraint: JoinConstraint = "one-to-one") -> Links:
-        """
-        Identifies pairs of records that refer to the same entity.
-
-        Returns pairs of record ids with a confidence score as a float
-        between 0 and 1. The record_ids within the pair should refer to the
-        same entity and the confidence score is the estimated probability that
-        the records refer to the same entity.
-
-        This method should only used for small to moderately sized
-        datasets for larger data, you need may need to generate your
-        own pairs of records and feed them to the :func:`~score`.
-
-                Use blocking rules from predicates to create blocks (preliminary clusters).
-
-                The blocking.Blocker.__call__ function takes the list of
-                records (data_d) and creates groups of records based on
-                the predicates computed during training. This function takes
-                those results and converts them into a dictionary.
-
-                blocks: (dict)
-                    key = (str) the stringified predicate rule
-                        A predicate rule can involve 1+ predicates. For example, a
-                        predicate rule might be:
-                        (   SimplePredicate: (wholeFieldPredicate, gender),
-                            SimplePredicate: (wholeFieldPredicate, city)
-                        )
-                        For a record with city = 'Prince George' and gender = 'female',
-                        the stringified predicate rule would be:
-                            'female:Prince George:0'
-                        The final number indicates the predicate rule number (0)
-                    value = (list)[str] list of record ids which are in this
-                        blocked cluster
-
-        Args:
-            data_1: Dictionary of records from first dataset, where the
-                    keys are record_ids and the values are dictionaries
-                    with the keys being field names
-
-            data_2: Dictionary of records from second dataset, same form
-                    as data_1
-
-            threshold: Number between 0 and 1 (default is .5). We
-                       will consider records as potential
-                       duplicates if the predicted probability of
-                       being a duplicate is above the threshold.
-
-                       Lowering the number will increase recall, raising it
-                       will increase precision
-
-            constraint: What type of constraint to put on a join.
-
-                        'one-to-one'
-                              Every record in data_1 can match at most
-                              one record from data_2 and every record
-                              from data_2 can match at most one record
-                              from data_1. This is good for when both
-                              data_1 and data_2 are from different
-                              sources and you are interested in
-                              matching across the sources. If,
-                              individually, data_1 or data_2 have many
-                              duplicates you will not get good
-                              matches.
-                        'many-to-one'
-                              Every record in data_1 can match at most
-                              one record from data_2, but more than
-                              one record from data_1 can match to the
-                              same record in data_2. This is good for
-                              when data_2 is a lookup table and data_1
-                              is messy, such as geocoding or matching
-                              against golden records.
-                        'many-to-many'
-                              Every record in data_1 can match
-                              multiple records in data_2 and vice
-                              versa. This is like a SQL inner join.
-
-        .. code:: python
-
-           > links = matcher.join(data_1, data_2, threshold=0.5)
-           > print(list(links))
-           [((1, 2), 0.790),
-            ((4, 5), 0.720),
-            ((10, 11), 0.899)]
-
-
-
-        """
-
-        assert constraint in {'one-to-one', 'many-to-one', 'many-to-many'}, (
-            '%s is an invalid constraint option. Valid options include '
-            'one-to-one, many-to-one, or many-to-many' % constraint)
-
-        pairs = self.pairs(data_1, data_2)
-        pair_scores = self.score(pairs)
-
-        if constraint == 'one-to-one':
-            links = self.one_to_one(pair_scores, threshold)
-        elif constraint == 'many-to-one':
-            links = self.many_to_one(pair_scores, threshold)
-        elif constraint == 'many-to-many':
-            links = pair_scores[pair_scores['score'] > threshold]
-
-        links = list(links)
-
-        try:
-            mmap_file = pair_scores.filename
-            del pair_scores
-            os.remove(mmap_file)
-        except AttributeError:
-            pass
-
-        return links
-
-    def one_to_one(self,
-                   scores: numpy.ndarray,
-                   threshold: float = 0.0) -> Links:
-        """From the similarity scores of pairs of records, decide which
-        pairs refer to the same entity.
-
-        Every record in data_1 can match at most one record from
-        data_2 and every record from data_2 can match at most one
-        record from data_1. See
-        https://en.wikipedia.org/wiki/Injective_function.
-=======
         logger.debug("DedupeMatching.partition")
         pairs = self.pairs(data)
         pair_scores = self.score(pairs, classifier_threshold=classifier_threshold)
@@ -884,48 +503,24 @@
 class RecordLinkMatching(Matching):
     """
     Class for Record Linkage, extends Matching.
->>>>>>> 68335cd4
-
-        This method is good for when both data_1 and data_2 are from
-        different sources and you are interested in matching across
-        the sources. If, individually, data_1 or data_2 have many duplicates
-        you will not get good matches.
-
-        Yields pairs of record ids with a confidence score as a float
-        between 0 and 1. The record_ids within the pair should refer to the
-        same entity and the confidence score is the estimated probability that
-        the records refer to the same entity.
-
-        Args:
-            scores: a numpy `structured array <https://docs.scipy.org/doc/numpy/user/basics.rec.html>`_ with a dtype of `[('pairs', id_type, 2),
-                    ('score', 'f4')]` where dtype is either a str
-                    or int, and score is a number between 0 and
-                    1. The 'pairs' column contains pairs of ids of
-                    the records compared and the 'score' column
-                    should contains the similarity score for that
-                    pair of records.
-
-            threshold: Number between 0 and 1 (default is 0.0). We
-                       will consider records as potential
-                       duplicates if the predicted probability of
-                       being a duplicate is above the threshold.
-
-                       Lowering the number will increase recall, raising it
-                       will increase precision
-
-
-        .. code:: python
-
-           > pairs = matcher.pairs(data)
-           > scores = matcher.scores(pairs, threshold=0.5)
-           > links = matcher.one_to_one(scores)
-           > print(list(links))
-           [((1, 2), 0.790),
-            ((4, 5), 0.720),
-            ((10, 11), 0.899)]
-
-<<<<<<< HEAD
-=======
+
+    Use RecordLinkMatching when you have two datasets that you want to merge
+    where each dataset, individually, contains no duplicates.
+
+    Public methods:
+
+    - `__init__`
+    - `match`
+    - `threshold`
+    """
+
+    ActiveLearner = labeler.RecordLinkDisagreementLearner
+
+    def __init__(self, *args, **kwargs):
+        super().__init__(*args, **kwargs)
+
+        self._cluster = clustering.greedyMatching
+
     def matchBlocks(self, blocks, classifier_threshold=.5,
                     cluster_threshold=0.5, *args, **kwargs):
         """
@@ -966,367 +561,126 @@
             pass
 
     def match(self, data_1, data_2, threshold=0.5, generator=False):  # pragma: no cover
->>>>>>> 68335cd4
-        """
-        if threshold:
-            scores = scores[scores['score'] > threshold]
-
-        logger.debug("matching done, begin clustering")
-
-        yield from clustering.greedyMatching(scores)
-
-    def many_to_one(self,
-                    scores: numpy.ndarray,
-                    threshold: float = 0.0) -> Links:
-        """
-        From the similarity scores of pairs of records, decide which
-        pairs refer to the same entity.
-
-        Every record in data_1 can match at most one record from
-        data_2, but more than one record from data_1 can match to the same
-        record in data_2. See
-        https://en.wikipedia.org/wiki/Surjective_function
-
-        This method is good for when data_2 is a lookup table and data_1
-        is messy, such as geocoding or matching against golden records.
-
-        Yields pairs of record ids with a confidence score as a float
-        between 0 and 1. The record_ids within the pair should refer to the
+        """
+        Identifies pairs of records that refer to the same entity, returns
+        tuples containing a set of record ids and a confidence score as a float
+        between 0 and 1. The record_ids within each set should refer to the
         same entity and the confidence score is the estimated probability that
         the records refer to the same entity.
 
-        Args:
-            scores: a numpy `structured array <https://docs.scipy.org/doc/numpy/user/basics.rec.html>`_ with a dtype of `[('pairs', id_type, 2),
-                    ('score', 'f4')]` where dtype is either a str
-                    or int, and score is a number between 0 and
-                    1. The 'pairs' column contains pairs of ids of
-                    the records compared and the 'score' column
-                    should contains the similarity score for that
-                    pair of records.
-
-            threshold: Number between 0 and 1 (default is 0.0). We
-                       will consider records as potential
-                       duplicates if the predicted probability of
-                       being a duplicate is above the threshold.
-
-                       Lowering the number will increase recall, raising it
-                       will increase precision
-
-        .. code:: python
-
-           > pairs = matcher.pairs(data)
-           > scores = matcher.scores(pairs, threshold=0.5)
-           > links = matcher.many_to_one(scores)
-           > print(list(links))
-           [((1, 2), 0.790),
-            ((4, 5), 0.720),
-            ((7, 2), 0.623),
-            ((10, 11), 0.899)]
-
-        """
-
-        logger.debug("matching done, begin clustering")
-
-        yield from clustering.pair_gazette_matching(scores, threshold, 1)
-
-
-class GazetteerMatching(Matching):
-
-    def __init__(self, num_cores: Optional[int], **kwargs) -> None:
-
-        super().__init__(num_cores, **kwargs)
-
-        self.temp_dir = tempfile.TemporaryDirectory()
-
-        self.db = self.temp_dir.name + '/blocks.db'
-
-        self.indexed_data: Dict[RecordID, RecordDict] = {}
-
-    def _close(self):
-        self.temp_dir.cleanup()
-
-    def __del__(self):
-        self._close()
-
-    def index(self, data: Data) -> None:  # pragma: no cover
-        """
-        Add records to the index of records to match against. If a record in
-        `canonical_data` has the same key as a previously indexed record, the
-        old record will be replaced.
-
-        Args:
-            data: a dictionary of records where the keys
-                  are record_ids and the values are
-                  dictionaries with the keys being
-                  field_names
-        """
-
-        self.fingerprinter.index_all(data)
-
-        id_type = core.sqlite_id_type(data)
-
-        con = sqlite3.connect(self.db)
-        con.execute('''CREATE TABLE IF NOT EXISTS indexed_records
-                       (block_key text,
-                        record_id {id_type},
-                        UNIQUE(block_key, record_id))
-                    '''.format(id_type=id_type))
-
-        con.executemany("REPLACE INTO indexed_records VALUES (?, ?)",
-                        self.fingerprinter(data.items(), target=True))
-
-        con.execute('''CREATE INDEX IF NOT EXISTS
-                       indexed_records_block_key_idx
-                       ON indexed_records
-                       (block_key)''')
-
-        con.commit()
-        con.close()
-
-        self.indexed_data.update(data)
-
-    def unindex(self, data: Data) -> None:  # pragma: no cover
-        """
-        Remove records from the index of records to match against.
-
-        Args:
-            data: a dictionary of records where the keys
-                  are record_ids and the values are
-                  dictionaries with the keys being
-                  field_names
-        """
-
-        for field in self.fingerprinter.index_fields:
-            self.fingerprinter.unindex({record[field]
-                                        for record
-                                        in data.values()},
-                                       field)
-
-        con = sqlite3.connect(self.db)
-        con.executemany('''DELETE FROM indexed_records
-                           WHERE record_id = ?''',
-                        ((k, ) for k in data.keys()))
-
-        con.commit()
-        con.close()
-
-        for k in data:
-            del self.indexed_data[k]
-
-    def blocks(self, data: Data) -> Blocks:
-        """
-        Yield groups of pairs of records that share fingerprints.
-
-        Each group contains one record from data_1 paired with the records
-        from the indexed records that data_1 shares a fingerprint with.
-
-        Each pair within and among blocks will occur at most once. If
-        you override this method, you need to take care to ensure that
-        this remains true, as downstream methods, particularly
-        :func:`many_to_n`, assumes that every pair of records is compared no
-        more than once.
-
-        Args:
-            data: Dictionary of records, where the keys are record_ids
-                  and the values are dictionaries with the keys being
-                  field names
-
-        .. code:: python
-
-            > pairs = matcher.pairs(data)
-            > print(list(pairs))
-            [[((1, {'name' : 'Pat', 'address' : '123 Main'}),
-               (8, {'name' : 'Pat', 'address' : '123 Main'})),
-              ((1, {'name' : 'Pat', 'address' : '123 Main'}),
-               (9, {'name' : 'Sam', 'address' : '123 Main'}))
-              ],
-             [((2, {'name' : 'Sam', 'address' : '2600 State'}),
-               (5, {'name' : 'Pam', 'address' : '2600 Stat'})),
-              ((2, {'name' : 'Sam', 'address' : '123 State'}),
-               (7, {'name' : 'Sammy', 'address' : '123 Main'}))
-             ]]
-        """
-
-        id_type = core.sqlite_id_type(data)
-
-        con = sqlite3.connect(self.db, check_same_thread=False)
-
-        con.execute('BEGIN')
-
-        con.execute('''CREATE TEMPORARY TABLE blocking_map
-                       (block_key text, record_id {id_type})
-                    '''.format(id_type=id_type))
-        con.executemany("INSERT INTO blocking_map VALUES (?, ?)",
-                        self.fingerprinter(data.items()))
-
-        pairs = con.execute('''SELECT DISTINCT a.record_id, b.record_id
-                               FROM blocking_map a
-                               INNER JOIN indexed_records b
-                               USING (block_key)
-                               ORDER BY a.record_id''')
-
-        pair_blocks = itertools.groupby(pairs,
-                                        lambda x: x[0])
-
-        for _, pair_block in pair_blocks:
-
-            yield [((a_record_id, data[a_record_id]),
-                    (b_record_id, self.indexed_data[b_record_id]))
-                   for a_record_id, b_record_id
-                   in pair_block]
-
-        pairs.close()
-        con.execute("ROLLBACK")
-        con.close()
-
-    def score(self,
-              blocks: Blocks) -> Generator[numpy.ndarray, None, None]:
-        """
-        Scores groups of pairs of records. Yields structured numpy arrays
-        representing pairs of records in the group and the associated
-        probability that the pair is a match.
-
-        Args:
-            blocks: Iterator of blocks of records
-
-        """
-
-        matches = core.scoreGazette(blocks,
-                                    self.data_model,
-                                    self.classifier,
-                                    self.num_cores)
-
-        return matches
-
-    def many_to_n(self,
-                  score_blocks: Iterable[numpy.ndarray],
-                  threshold: float = 0.0,
-                  n_matches: int = 1) -> Links:
-        """
-        For each group of scored pairs, yield the highest scoring N pairs
-
-        Args:
-            score_blocks: Iterator of numpy `structured arrays <https://docs.scipy.org/doc/numpy/user/basics.rec.html>`_,
-                          each with a dtype of `[('pairs', id_type, 2),
-                          ('score', 'f4')]` where dtype is either a str
-                          or int, and score is a number between 0 and
-                          1. The 'pairs' column contains pairs of ids of
-                          the records compared and the 'score' column
-                          should contains the similarity score for that
-                          pair of records.
-
-<<<<<<< HEAD
-            threshold: Number between 0 and 1 (default is 0.0). We
-                       will consider records as potential
-                       duplicates if the predicted probability of
-                       being a duplicate is above the threshold.
-=======
+        This method should only used for small to moderately sized datasets
+        for larger data, use matchBlocks
+
+        Arguments:
+        data_1    -- Dictionary of records from first dataset, where the
+                     keys are record_ids and the values are dictionaries
+                     with the keys being field names
+
+        data_2    -- Dictionary of records from second dataset, same form
+                     as data_1
+
+        threshold -- Number between 0 and 1 (default is .5). We will consider
+                     records as potential duplicates if the predicted
+                     probability of being a duplicate is above the threshold.
+
+                     Lowering the number will increase recall, raising it
+                     will increase precision
+        """
+
+        blocked_pairs = self._blockData(data_1, data_2)
+        clusters = self.matchBlocks(blocked_pairs, threshold)
+
+        if generator:
+            return clusters
+        else:
+            return list(clusters)
+
+    def threshold(self, data_1, data_2, recall_weight=1.5):  # pragma: no cover
+        """
+        Returns the threshold that maximizes the expected F score,
+        a weighted average of precision and recall for a sample of
+        data.
+
+        Arguments:
+        data_1        --  Dictionary of records from first dataset, where the
+                          keys are record_ids and the values are dictionaries
+                          with the keys being field names
+
+        data_2        --  Dictionary of records from second dataset, same form
+                          as data_1
+
+        recall_weight -- Sets the tradeoff between precision and
+                         recall. I.e. if you care twice as much about
+                         recall as you do precision, set recall_weight
+                         to 2.
+        """
+
+        blocked_pairs = self._blockData(data_1, data_2)
+        return self.thresholdBlocks(blocked_pairs, recall_weight)
+
+    def _blockedPairs(self, blocks):
+        """
+        Generate tuples of pairs of records from a block of records
+
+        Arguments:
+
+        blocks -- an iterable sequence of blocked records
+        """
+
+        block, blocks = core.peek(blocks)
+        self._checkBlock(block)
+
+        product = itertools.product
+
+        pairs = (product(base, target) for base, target in blocks)
+
+        return pairs
+
     def _blockGenerator(self, messy_data, blocked_records):
         block_groups = itertools.groupby(self.fingerprinter(messy_data.items()),
                                          lambda x: x[1])
->>>>>>> 68335cd4
-
-                       Lowering the number will increase recall, raising it
-                       will increase precision
-
-            n_matches: How many top scoring pairs to select per group
-
-        """
-
-        yield from clustering.gazetteMatching(score_blocks,
-                                              threshold,
-                                              n_matches)
-
-    def search(self,
-               data: Data,
-               threshold: float = 0.0,
-               n_matches: int = 1,
-               generator: bool = False) -> LookupResults:  # pragma: no cover
-        """
-        Identifies pairs of records that could refer to the same entity,
-        returns tuples containing tuples of possible matches, with a
-        confidence score for each match. The record_ids within each
-        tuple should refer to potential matches from a messy data
-        record to canonical records. The confidence score is the
-        estimated probability that the records refer to the same
-        entity.
-
-        Args:
-
-            data: a dictionary of records from a messy
-                  dataset, where the keys are record_ids and
-                  the values are dictionaries with the keys
-                  being field names.
-
-            threshold: a number between 0 and 1 (default is
-                       0.5). We will consider records as
-                       potential duplicates if the predicted
-                       probability of being a duplicate is
-                       above the threshold.
-
-                       Lowering the number will increase
-                       recall, raising it will increase
-                       precision
-            n_matches: the maximum number of possible matches from
-                       canonical_data to return for each record in
-                       data. If set to `None` all possible
-                       matches above the threshold will be
-                       returned. Defaults to 1
-            generator: when `True`, match will generate a sequence of
-                       possible matches, instead of a list. Defaults
-                       to `False` This makes `match` a lazy method.
-
-        .. code:: python
-
-            > matches = gazetteer.search(data, threshold=0.5, n_matches=2)
-            > print(matches)
-            [(((1, 6), 0.72),
-              ((1, 8), 0.6)),
-             (((2, 7), 0.72),),
-             (((3, 6), 0.72),
-              ((3, 8), 0.65)),
-             (((4, 6), 0.96),
-              ((4, 5), 0.63))]
-
-        """
-        blocks = self.blocks(data)
-        pair_scores = self.score(blocks)
-        search_results = self.many_to_n(pair_scores, threshold, n_matches)
-
-        results = self._format_search_results(data, search_results)
-
-<<<<<<< HEAD
-        if generator:
-            return results
-        else:
-            return list(results)
-
-    def _format_search_results(self,
-                               search_d: Data,
-                               results: Links) -> LookupResults:
-=======
+
+        for i, (record_id, block_keys) in enumerate(block_groups):
+            if i % 100 == 0:
+                logger.info("%s records" % i)
+
+            A = [(record_id, messy_data[record_id], set())]
+
+            B = {}
+
+            for block_key, _ in block_keys:
+                if block_key in blocked_records:
+                    B.update(blocked_records[block_key])
+
+            B = [(rec_id, record, set())
+                 for rec_id, record
+                 in B.items()]
+
+            if B:
+                yield (A, B)
+
+    def _blockData(self, data_1, data_2):
+
+        blocked_records = {}
+
         if not self.loaded_indices:
             self.fingerprinter.index_all(data_2)
 
         for block_key, record_id in self.fingerprinter(data_2.items(), target=True):
             block = blocked_records.setdefault(block_key, {})
             block[record_id] = data_2[record_id]
->>>>>>> 68335cd4
-
-        seen: Set[RecordID] = set()
-
-        for result in results:
-            a = None
-            prepared_result = []
-            for (a, b), score in result:  # type: ignore
-                prepared_result.append((b, score))
-            yield a, tuple(prepared_result)
-            seen.add(a)
-
-<<<<<<< HEAD
-        for k in (search_d.keys() - seen):
-            yield k, ()
-=======
+
+        for each in self._blockGenerator(data_1, blocked_records):
+            yield each
+
+    def _checkBlock(self, block):
+        if block:
+            try:
+                base, target = block
+            except ValueError:
+                raise ValueError("Each block must be a made up of two "
+                                 "sequences, (base_sequence, target_sequence)")
+
             if base:
                 try:
                     base_id, base_record, base_smaller_ids = base[0]
@@ -1343,43 +697,39 @@
                         "Each sequence must be made up of 3-tuple "
                         "like (record_id, record, covered_blocks)")
                 self.distances.check(target_record)
->>>>>>> 68335cd4
 
 
 class StaticMatching(Matching):
     """
-    Class for initializing a dedupe object from a settings file.
+    Class for initializing a dedupe object from a settings file,
+    extends Matching.
+
+    Public methods:
+    - __init__
     """
 
     def __init__(self,
-                 settings_file: BinaryIO,
-                 num_cores: Optional[int] = None,
-                 **kwargs) -> None:  # pragma: no cover
-        """
-        Args:
-            settings_file: A file object containing settings
-                           info produced from the
-                           :func:`~dedupe.api.ActiveMatching.write_settings` method.
-            num_cores: the number of cpus to use for parallel
-                       processing, defaults to the number of cpus
-                       available on the machine. If set to 0, then
-                       multiprocessing will be disabled.
-
-        .. warning::
-
-            If using multiprocessing on Windows or Mac OS X, then
-            you must protect calls to the Dedupe methods with a
-            `if __name__ == '__main__'` in your main module, see
-            https://docs.python.org/3/library/multiprocessing.html#the-spawn-and-forkserver-start-methods
-
-<<<<<<< HEAD
-=======
+                 settings_file,
+                 num_cores=None, **kwargs):  # pragma: no cover
+        """
+        Initialize from a settings file
+        #### Example usage
+
+            # initialize from a settings file
+            with open('my_learned_settings', 'rb') as f:
+                deduper = dedupe.StaticDedupe(f)
+
+        #### Keyword arguments
+
+        `settings_file`
+        A file object containing settings data.
+
+
         Settings files are typically generated by saving the settings
         learned from ActiveMatching. If you need details for this
         file see the method [`write_settings`][[api.py#write_settings]].
->>>>>>> 68335cd4
-        """
-        super().__init__(num_cores, **kwargs)
+        """
+        Matching.__init__(self, num_cores, **kwargs)
 
         try:
             self.distances = pickle.load(settings_file)
@@ -1395,11 +745,23 @@
                 "Something has gone wrong with loading the settings file. "
                 "Try deleting the file")
 
+        try:
+            self._loadIndices(settings_file)
+        except EOFError:
+            pass
+        except (KeyError, AttributeError):
+            raise SettingsFileLoadingException(
+                "This settings file is not compatible with "
+                "the current version of dedupe. This can happen "
+                "if you have recently upgraded dedupe.")
+        except:  # noqa: E722
+            raise SettingsFileLoadingException(
+                "Something has gone wrong with loading the settings file. "
+                "Try deleting the file")
+
         logger.info(self.predicates)
 
         self._fingerprinter = blocking.Fingerprinter(self.predicates)
-<<<<<<< HEAD
-=======
 
     def _loadIndices(self, settings_file):
         canopies = pickle.load(settings_file)
@@ -1423,14 +785,13 @@
                             pass
 
         self.loaded_indices = True
->>>>>>> 68335cd4
 
 
 class ActiveMatching(Matching):
-    """
-<<<<<<< HEAD
-    Class for training a matcher.
-=======
+    classifier = rlr.RegularizedLogisticRegression()
+    ActiveLearner = None
+
+    """
     Class for training dedupe extends Matching.
 
     Public methods:
@@ -1442,77 +803,67 @@
     - uncertainPairs
     - markPairs
     - cleanupTraining
->>>>>>> 68335cd4
-    """
-    classifier = rlr.RegularizedLogisticRegression()
+    """
 
     def __init__(self,
-                 variable_definition: Sequence[Mapping],
-                 num_cores: Optional[int] = None,
-                 **kwargs) -> None:
-        """
-        Args:
-            variable_definition: A list of dictionaries describing
-                                 the variables will be used for
-                                 training a model. See :ref:`variable_definitions`
-
-            num_cores: the number of cpus to use for parallel
-                       processing. If set to `None`, uses all cpus
-                       available on the machine. If set to 0, then
-                       multiprocessing will be disabled.
-
-        .. warning::
-
-            If using multiprocessing on Windows or Mac OS X, then
-            you must protect calls to the Dedupe methods with a
-            `if __name__ == '__main__'` in your main module, see
-            https://docs.python.org/3/library/multiprocessing.html#the-spawn-and-forkserver-start-methods
-
-        """
-<<<<<<< HEAD
-
-        print("Initializing ActiveMatching class")
-        super().__init__(num_cores, **kwargs)
-=======
+                 variable_definition,
+                 data_sample=None,
+                 num_cores=None, **kwargs):
+        """
+        Initialize from a data model and data sample.
+
+        #### Example usage
+
+            # initialize from a defined set of fields
+            variable_definition = [{'field' : 'Site name', 'type': 'String'},
+                      {'field' : 'Address', 'type': 'String'},
+                      {'field' : 'Zip', 'type': 'String',
+                       'Has Missing':True},
+                      {'field' : 'Phone', 'type': 'String',
+                       'Has Missing':True},
+                     ]
+
+            deduper = dedupe.Dedupe(fields)
+
+
+        #### Additional detail
+
+        A field definition is a list of dictionaries where each dictionary
+        describes a variable to use for comparing records.
+
+        For details about variable types, check the documentation.
+        <https://docs.dedupe.io/>`_
+        """
         logger.debug("Initializing ActiveMatching class")
         Matching.__init__(self, num_cores, **kwargs)
->>>>>>> 68335cd4
 
         self.distances = Distances(variable_definition)
 
-        self.training_pairs: TrainingData
-        self.training_pairs = {'distinct': [],
-                               'match': []}
-        self.active_learner: Optional[Union[labeler.DedupeDisagreementLearner,
-                                            labeler.RecordLinkDisagreementLearner]]
+        if data_sample is not None:
+            raise UserWarning(
+                'data_sample is deprecated, use the .sample method')
+
         self.active_learner = None
 
-<<<<<<< HEAD
-    def cleanup_training(self) -> None:  # pragma: no cover
-=======
         self.training_pairs = OrderedDict({u'distinct': [],
                                            u'match': []})
 
         self._fingerprinter = None
 
     def cleanupTraining(self):  # pragma: no cover
->>>>>>> 68335cd4
         '''
         Clean up data we used for training. Free up memory.
         '''
         del self.training_pairs
         del self.active_learner
 
-<<<<<<< HEAD
-    def _read_training(self, training_file: TextIO) -> None:
-=======
     def _read_training(self, training_file):
->>>>>>> 68335cd4
         '''
         Read training from previously built training data file object
 
-        Args:
-            training_file: file object containing the training data
+        Arguments:
+
+        training_file -- file object containing the training data
         '''
 
         logger.info('reading training from file')
@@ -1522,7 +873,7 @@
         try:
             self.mark_pairs(training_pairs)
         except AttributeError as e:
-            if "Attempting to fingerprint with an index predicate without indexing records" in str(e):
+            if "Attempting to block with an index predicate without indexing records" in str(e):
                 raise UserWarning('Training data has records not known '
                                   'to the active learner. Read training '
                                   'in before initializing the active '
@@ -1531,34 +882,30 @@
             else:
                 raise
 
-    def train(self,
-              recall: float = 0.95,
-              index_predicates: bool = True) -> None:  # pragma: no cover
-        """
-        Learn final pairwise classifier and fingerprinting rules. Requires that
-        adequate training data has been already been provided.
-
-        Args:
-            recall: The proportion of true dupe pairs in our
-                    training data that that the learned fingerprinting
-                    rules must cover. If we lower the recall, there will
-                    be pairs of true dupes that we will never
-                    directly compare.
-
-                    recall should be a float between 0.0 and 1.0.
-
-            index_predicates: Should dedupe consider predicates
-                              that rely upon indexing the
-                              data. Index predicates can be slower
-                              and take substantial memory.
-
-        """
-<<<<<<< HEAD
-        assert self.active_learner, "Please initialize with the sample method"
-
-=======
+    def train(self, recall=0.95, index_predicates=True):  # pragma: no cover
+        """
+        Keyword arguments:
+
+        maximum_comparisons -- The maximum number of comparisons a
+                               blocking rule is allowed to make.
+
+                               Defaults to 1000000
+
+        recall -- The proportion of true dupe pairs in our training
+                  data that that we the learned blocks must cover. If
+                  we lower the recall, there will be pairs of true
+                  dupes that we will never directly compare.
+
+                  recall should be a float between 0.0 and 1.0, the default
+                  is 0.95
+
+        index_predicates -- Should dedupe consider predicates that
+                            rely upon indexing the data. Index predicates can
+                            be slower and take substantial memory.
+
+                            Defaults to True.
+        """
         logger.debug("ActiveMatching.train")
->>>>>>> 68335cd4
         examples, y = flatten_training(self.training_pairs)
         logger.debug("Fit classifier with active label training data")
         self.classifier.fit(self.distances.compute_distance_matrix(examples), y)
@@ -1566,25 +913,14 @@
         self.predicates = self.active_learner.learn_predicates(
             recall, index_predicates)
         self._fingerprinter = blocking.Fingerprinter(self.predicates)
-<<<<<<< HEAD
-        self.fingerprinter.reset_indices()
-
-    def write_training(self, file_obj: TextIO) -> None:  # pragma: no cover
-=======
         self._fingerprinter.reset_indices()
 
     def write_training(self, file_obj):  # pragma: no cover
->>>>>>> 68335cd4
-        """
-        Write a JSON file that contains labeled examples
-
-        :param file_obj: file object to write training data to
-
-        .. code:: python
-
-            with open('training.json', 'w') as f:
-                matcher.write_training(f)
-
+        """
+        Write to a json file that contains labeled examples
+
+        Keyword arguments:
+        file_obj -- file object to write training data to
         """
 
         json.dump(self.training_pairs,
@@ -1592,126 +928,54 @@
                   default=serializer._to_json,
                   ensure_ascii=True)
 
-<<<<<<< HEAD
-    def write_settings(self,
-                       file_obj: BinaryIO) -> None:  # pragma: no cover
-        """
-        Write a settings file containing the
-        data model and predicates to a file object
-
-        :param file_obj: file object to write settings data into
-=======
     def uncertain_pairs(self):
         '''
         Provides a list of the pairs of records that dedupe is most
         curious to learn if they are matches or distinct.
->>>>>>> 68335cd4
-
-        .. code:: python
-
-           with open('learned_settings', 'wb') as f:
-               matcher.write_settings(f)
-
-        """
-
-        pickle.dump(self.data_model, file_obj)
-        pickle.dump(self.classifier, file_obj)
-        pickle.dump(self.predicates, file_obj)
-
-    def _writeIndices(self, file_obj: BinaryIO) -> None:
-        indices = {}
-        doc_to_ids = {}
-        canopies = {}
-        for full_predicate in self.predicates:
-            for predicate in full_predicate:
-                if hasattr(predicate, 'index') and predicate.index:
-                    doc_to_ids[predicate] = dict(predicate.index._doc_to_id)
-                    if hasattr(predicate, "canopy"):
-                        canopies[predicate] = predicate.canopy
-                    else:
-                        try:
-                            indices[predicate] = predicate.index._index
-                        except AttributeError:
-                            pass
-
-        pickle.dump(canopies, file_obj)
-        pickle.dump(indices, file_obj)
-        pickle.dump(doc_to_ids, file_obj)
-
-    def uncertain_pairs(self) -> List[TrainingExample]:
+
+        Useful for user labeling.
+
         '''
-        Returns a list of pairs of records from the sample of record pairs
-        tuples that Dedupe is most curious to have labeled.
-
-        This method is mainly useful for building a user interface for training
-        a matching model.
-
-       .. code:: python
-
-          > pair = matcher.uncertain_pairs()
-          > print(pair)
-          [({'name' : 'Georgie Porgie'}, {'name' : 'Georgette Porgette'})]
-
+
+        return self.active_learner.pop()
+
+    def mark_pairs(self, labeled_pairs):
         '''
-        assert self.active_learner, "Please initialize with the sample method"
-        return [self.active_learner.pop()]
-
-<<<<<<< HEAD
-    def mark_pairs(self, labeled_pairs: TrainingData) -> None:
-=======
-    def mark_pairs(self, labeled_pairs):
->>>>>>> 68335cd4
-        '''
-        Add users labeled pairs of records to training data and update the
-        matching model
-
-        This method is useful for building a user interface for training a
-        matching model or for adding training data from an existing source.
-
-        Args:
-            labeled_pairs: A dictionary with two keys, `match` and `distinct`
-                           the values are lists that can contain pairs of
-                           records
-
-        .. code:: python
-
-            labeled_examples = {'match'    : [],
-                                'distinct' : [({'name' : 'Georgie Porgie'},
-                                               {'name' : 'Georgette Porgette'})]
-                                }
-            matcher.mark_pairs(labeled_examples)
-
+        Argument :
+
+        labeled_pairs -- A dictionary with two keys, `match` and `distinct`
+                         the values are lists that can contain pairs of records
         '''
         self._checkTrainingPairs(labeled_pairs)
 
-        self.training_pairs['match'].extend(labeled_pairs['match'])
-        self.training_pairs['distinct'].extend(labeled_pairs['distinct'])
+        for label, examples in labeled_pairs.items():
+            self.training_pairs[label].extend(examples)
 
         if self.active_learner:
             examples, y = flatten_training(labeled_pairs)
             self.active_learner.mark(examples, y)
 
-    def _checkTrainingPairs(self, labeled_pairs: TrainingData) -> None:
+    def _checkTrainingPairs(self, labeled_pairs):
         try:
             labeled_pairs.items()
-            labeled_pairs['match']
-            labeled_pairs['distinct']
+            labeled_pairs[u'match']
+            labeled_pairs[u'distinct']
         except (AttributeError, KeyError):
             raise ValueError('labeled_pairs must be a dictionary with keys '
                              '"distinct" and "match"')
 
-        if labeled_pairs['match']:
-            pair = labeled_pairs['match'][0]
+        if labeled_pairs[u'match']:
+            pair = labeled_pairs[u'match'][0]
             self._checkRecordPair(pair)
 
-        if labeled_pairs['distinct']:
-            pair = labeled_pairs['distinct'][0]
+        if labeled_pairs[u'distinct']:
+            pair = labeled_pairs[u'distinct'][0]
             self._checkRecordPair(pair)
 
-        if not labeled_pairs['distinct'] and not labeled_pairs['match']:
+        if not labeled_pairs[u'distinct'] and not labeled_pairs[u'match']:
             warnings.warn("Didn't return any labeled record pairs")
 
-    def _checkRecordPair(self, record_pair: TrainingExample) -> None:
+    def _checkRecordPair(self, record_pair):
         try:
             a, b = record_pair
         except ValueError:
@@ -1727,16 +991,13 @@
         self.distances.check(record_pair[1])
 
 
-class StaticDedupe(StaticMatching, DedupeMatching):
-    """
-    Class for deduplication using saved settings. If you have already
-    trained a :class:`Dedupe` object and saved the settings, you can
-    load the saved settings with StaticDedupe.
-
-    """
-
-
-class Dedupe(ActiveMatching, DedupeMatching):
+class StaticDedupe(DedupeMatching, StaticMatching):
+    """
+    Mixin Class for Static Deduplication
+    """
+
+
+class Dedupe(DedupeMatching, ActiveMatching):
     """
     Class for active learning deduplication. Use deduplication when you have
     data that can contain multiple records that can all refer to the same
@@ -1744,7 +1005,6 @@
     """
 
     canopies = True
-    ActiveLearner = labeler.DedupeDisagreementLearner
 
     def prepare_training(self,
                          data: Data,
@@ -1752,39 +1012,6 @@
                          sample_size: int = 1500,
                          blocked_proportion: float = 0.9,
                          original_length: int = None) -> None:
-<<<<<<< HEAD
-        """
-        Initialize the active learner with your data and, optionally,
-        existing training data.
-
-        Sets up the learner.
-
-        Args:
-            data: Dictionary of records, where the keys are
-                  record_ids and the values are dictionaries
-                  with the keys being field names
-            training_file: file object containing training data
-            sample_size: (int) Size of the sample to draw
-            blocked_proportion: The proportion of record pairs to be sampled from similar records, as opposed to randomly selected pairs. Defaults to 0.9.
-            original_length: If `data` is a subsample of all your data,
-                             `original_length` should be the size of
-                             your complete data. By default,
-                             `original_length` defaults to the length of
-                             `data`.
-
-        .. code:: python
-
-           matcher.prepare_training(data_d, 150000, .5)
-
-           # or
-           with open('training_file.json') as f:
-               matcher.prepare_training(data_d, training_file=f)
-
-
-        """
-        print("Preparing training")
-        if training_file:
-=======
         """Sets up the learner.
 
         Initialize the active learner with your data and, optionally,
@@ -1814,7 +1041,6 @@
         logger.debug("Preparing training")
         if training_file:
             logger.debug("Reading active labels from training file")
->>>>>>> 68335cd4
             self._read_training(training_file)
         self._sample(data, sample_size, blocked_proportion, original_length)
 
@@ -1827,16 +1053,8 @@
         (a mix of random pairs & pairs of similar records)
         and initialize active learning with this sample
 
-
-<<<<<<< HEAD
-        :param data: Dictionary of records, where the keys are
-                     record_ids and the values are dictionaries
-                     with the keys being field names
-
-        :param sample_size: Size of the sample to draw
-
-        :param blocked_proportion: Proportion of the sample that will be blocked
-=======
+        Args:
+
             data: (dict) Dictionary of records, where the keys are
                 record_ids and the values are dictionaries with the keys being
                 field names
@@ -1844,10 +1062,7 @@
             blocked_proportion: Proportion of the sample that will be blocked
             original_length: Length of original data, should be set if `data` is
                                    a sample of full data
->>>>>>> 68335cd4
-
-        :param original_length: Length of original data, should be set
-                                if `data` is a sample of full data
+
 
         """
         logger.debug("api.Dedupe.sample")
@@ -1869,7 +1084,7 @@
         logger.debug("Marking active training data")
         self.active_learner.mark(examples, y)
 
-    def _checkData(self, data: Data) -> None:
+    def _checkData(self, data):
         """Check that data is not empty and that each record has required fields.
         """
         logger.debug("Checking input data is valid")
@@ -1880,78 +1095,43 @@
         self.distances.check(next(iter(data.values())))
 
 
-class Link(ActiveMatching):
+class StaticRecordLink(RecordLinkMatching, StaticMatching):
+    """
+    Mixin Class for Static Record Linkage
+    """
+
+
+class RecordLink(RecordLinkMatching, ActiveMatching):
     """
     Mixin Class for Active Learning Record Linkage
-    """
-
+
+    Public Methods
+    - sample
+    """
     canopies = False
-    ActiveLearner = labeler.RecordLinkDisagreementLearner
 
     def prepare_training(self,
-                         data_1: Data,
-                         data_2: Data,
-                         training_file: Optional[TextIO] = None,
-                         sample_size: int = 15000,
-                         blocked_proportion: float = 0.5,
-                         original_length_1: Optional[int] = None,
-                         original_length_2: Optional[int] = None) -> None:
+                         data_1,
+                         data_2,
+                         training_file=None,
+                         sample_size=15000,
+                         blocked_proportion=0.5,
+                         original_length_1=None,
+                         original_length_2=None):
         '''
-        Initialize the active learner with your data and, optionally,
-        existing training data.
-
-        Args:
-            data_1: Dictionary of records from first dataset, where the
-                    keys are record_ids and the values are dictionaries
-                    with the keys being field names
-            data_2: Dictionary of records from second dataset, same
-                    form as data_1
-            training_file: file object containing training data
-
-            sample_size: The size of the sample to draw. Defaults to 150,000
-
-            blocked_proportion: The proportion of record pairs to
-                                be sampled from similar records,
-                                as opposed to randomly selected
-                                pairs. Defaults to 0.5.
-            original_length_1: If `data_1` is a subsample of your first dataset,
-                               `original_length_1` should be the size of
-                               the complete first dataset. By default,
-                               `original_length_1` defaults to the length of
-                               `data_1`
-            original_length_2: If `data_2` is a subsample of your first dataset,
-                               `original_length_2` should be the size of
-                               the complete first dataset. By default,
-                               `original_length_2` defaults to the length of
-                               `data_2`
-
-        .. code:: python
-
-           matcher.prepare_training(data_1, data_2, 150000)
-
-           with open('training_file.json') as f:
-               matcher.prepare_training(data_1, data_2, training_file=f)
-
+        Sets up the learner.
+        Arguments:
+
+        data_1      -- Dictionary of records from first dataset, where the
+                       keys are record_ids and the values are dictionaries
+                       with the keys being field names
+        data_2      -- Dictionary of records from second dataset, same
+                       form as data_1
+        training_file -- file object containing training data
         '''
 
         if training_file:
             self._read_training(training_file)
-<<<<<<< HEAD
-        self._sample(data_1,
-                     data_2,
-                     sample_size,
-                     blocked_proportion,
-                     original_length_1,
-                     original_length_2)
-
-    def _sample(self,
-                data_1: Data,
-                data_2: Data,
-                sample_size: int = 15000,
-                blocked_proportion: float = 0.5,
-                original_length_1: int = None,
-                original_length_2: int = None) -> None:
-=======
         self.sample(data_1,
                     data_2,
                     sample_size,
@@ -1966,18 +1146,20 @@
                blocked_proportion=0.5,
                original_length_1=None,
                original_length_2=None):
->>>>>>> 68335cd4
         '''
         Draws a random sample of combinations of records from
         the first and second datasets, and initializes active
         learning with this sample
 
-        :param data_1: Dictionary of records from first dataset, where the
+        Arguments:
+
+        data_1      -- Dictionary of records from first dataset, where the
                        keys are record_ids and the values are dictionaries
                        with the keys being field names
-        :param data_2: Dictionary of records from second dataset, same
+        data_2      -- Dictionary of records from second dataset, same
                        form as data_1
-        :param sample_size: Size of the sample to draw
+
+        sample_size -- Size of the sample to draw
         '''
         self._checkData(data_1, data_2)
 
@@ -1996,7 +1178,7 @@
 
         self.active_learner.mark(examples, y)
 
-    def _checkData(self, data_1: Data, data_2: Data) -> None:
+    def _checkData(self, data_1, data_2):
         if len(data_1) == 0:
             raise ValueError(
                 'Dictionary of records from first dataset is empty.')
@@ -2008,11 +1190,6 @@
         self.distances.check(next(iter(data_2.values())))
 
 
-<<<<<<< HEAD
-class RecordLink(Link, RecordLinkMatching):
-    """
-    Class for active learning record linkage.
-=======
 class GazetteerMatching(RecordLinkMatching):
 
     def __init__(self, *args, **kwargs):
@@ -2124,38 +1301,38 @@
         file_obj -- file object to write settings data into
         """
         super().write_settings(file_obj, index)
->>>>>>> 68335cd4
-
-    Use RecordLinkMatching when you have two datasets that you want to
-    join.
-    """
-
-
-class StaticRecordLink(StaticMatching, RecordLinkMatching):
-    """
-    Class for record linkage using saved settings. If you have already
-    trained a RecordLink instance, you can load the saved settings with
-    StaticRecordLink.
-    """
-
-
-class Gazetteer(Link, GazetteerMatching):
-    """
-    Class for active learning gazetteer matching.
-
-    Gazetteer matching is for matching a messy data set against a
-    'canonical dataset'.  This class is useful for such tasks as matching messy
-    addresses against a clean list
-    """
-
-
-class StaticGazetteer(StaticMatching, GazetteerMatching):
-    """
-    Class for gazetter matching using saved settings.
-
-    If you have already trained a :class:`Gazetteer` instance, you can
-    load the saved settings with StaticGazetteer.
-    """
+
+        if index:
+            pickle.dump(self.blocked_records, file_obj)
+
+
+class Gazetteer(RecordLink, GazetteerMatching):
+
+    def __init__(self, *args, **kwargs):  # pragma: no cover
+        super().__init__(*args, **kwargs)
+        self.blocked_records = OrderedDict({})
+
+
+class StaticGazetteer(StaticRecordLink, GazetteerMatching):
+
+    def __init__(self, *args, **kwargs):
+        super().__init__(*args, **kwargs)
+
+        settings_file = args[0]
+
+        try:
+            self.blocked_records = pickle.load(settings_file)
+        except EOFError:
+            self.blocked_records = OrderedDict({})
+        except (KeyError, AttributeError):
+            raise SettingsFileLoadingException(
+                "This settings file is not compatible with "
+                "the current version of dedupe. This can happen "
+                "if you have recently upgraded dedupe.")
+        except:  # noqa: E722
+            raise SettingsFileLoadingException(
+                "Something has gone wrong with loading the settings file. "
+                "Try deleting the file")
 
 
 class EmptyTrainingException(Exception):
@@ -2166,7 +1343,7 @@
     pass
 
 
-def flatten_training(training_pairs: TrainingData) -> Tuple[List[TrainingExample], numpy.ndarray]:
+def flatten_training(training_pairs):
     """Convert active label training pairs to two lists.
 
     Args:
@@ -2194,15 +1371,14 @@
             1 = match
             0 = distinct
     """
-    examples: List[TrainingExample] = []
+    examples = []
     y = []
-
-    for label in ('match', 'distinct'):
-        label = cast(Literal['match', 'distinct'], label)
-
-        pairs = training_pairs[label]
-        examples.extend(pairs)
-        encoded_y = 1 if label == 'match' else 0
-        y.extend([encoded_y] * len(pairs))
-
+    for label, pairs in training_pairs.items():
+        for pair in pairs:
+            if label == 'match':
+                y.append(1)
+                examples.append(pair)
+            elif label == 'distinct':
+                y.append(0)
+                examples.append(pair)
     return examples, numpy.array(y)