--- conflicted
+++ resolved
@@ -23,17 +23,12 @@
 class Fingerprinter(object):
     '''Takes in a record and returns all blocks that record belongs to'''
 
-<<<<<<< HEAD
     def __init__(self, predicates: Iterable[dedupe.predicates.Predicate]) -> None:
-
-=======
-    def __init__(self, predicates):
         """
         Args:
             :predicates: (set)[dudupe.predicates class]
         """
         print("Initializing Blocker class")
->>>>>>> 644ad927
         self.predicates = predicates
 
         self.index_fields: Dict[str,
@@ -55,18 +50,19 @@
                         predicate)
                     self.index_predicates.append(predicate)
 
-<<<<<<< HEAD
     def __call__(self,
                  records: Iterable[Record],
                  target: bool = False) -> Generator[Tuple[str, RecordID], None, None]:
-        '''
+        """
         Generate the predicates for records. Yields tuples of (predicate,
         record_id).
 
         Args:
-            records: A sequence of tuples of (record_id,
-                  record_dict). Can often be created by
+            records: (dict_items) List of input recrods. A sequence of tuples of
+                    (record_id, record_dict). Can often be created by
                   `data_dict.items()`.
+                  key = (str) id of record
+                  value = (dict) record
             target: Indicates whether the data should be treated as
                     the target data. This effects the behavior of
                     search predicates. If `target` is set to
@@ -94,18 +90,8 @@
            > print list(blocked_ids)
            [('foo:1', 1), ..., ('bar:1', 100)]
 
-        '''
-
-=======
-    def __call__(self, records, target=False):
-        """
-        Args:
-            :records: (dict_items) list of input records
-                key = (str) id of record
-                value = (dict) record
-        """
-        print("blocking.Blocker.__call__")
->>>>>>> 644ad927
+        """
+
         start_time = time.perf_counter()
         predicates = [(':' + str(i), predicate)
                       for i, predicate
