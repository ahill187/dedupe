#!/usr/bin/python
# -*- coding: utf-8 -*-

import collections
import random
import json
import itertools
import logging
from itertools import count

import numpy

import lr
from dedupe.distance.affinegap import normalizedAffineGapDistance as stringDistance

def randomPairs(n_records, sample_size, zero_indexed=True):
    '''Return random combinations of indicies for a square matrix of
    size n records'''

    if n_records < 2 :
        raise ValueError("Needs at least two records")
    n = n_records * (n_records - 1) / 2

    if sample_size >= n:
        random_indices = numpy.arange(n)
        numpy.random.shuffle(random_indices)
    else:
        try:
            random_indices = numpy.array(random.sample(xrange(n), sample_size))
        except OverflowError:
            # If the population is very large relative to the sample
            # size than we'll get very few duplicates by chance
            logging.warning("There may be duplicates in the sample")
            sample = numpy.array([random.sample(xrange(n_records), 2)
                                  for _ in xrange(sample_size)])
            return numpy.sort(sample, axis=1)



    b = 1 - 2 * n_records

    x = numpy.trunc((-b - numpy.sqrt(b ** 2 - 8 * random_indices)) / 2)
    y = random_indices + x * (b + x + 2) / 2 + 1

    if not zero_indexed:
        x += 1
        y += 1

    return numpy.column_stack((x, y))


def dataSample(d, sample_size):

    random_pairs = randomPairs(len(d), sample_size)

    return tuple(((k_1, d[k_1]), (k_2, d[k_2])) for (k_1, k_2) in random_pairs)


def trainModel(training_data, data_model, alpha=.001):
    '''Use logistic regression to train weights for all fields in the data model'''
    labels = training_data['label']
    examples = training_data['distances']

    (weight, bias) = lr.lr(labels, examples, alpha)

    fields = sorted(data_model['fields'].keys())

    for (i, name) in enumerate(fields):
        data_model['fields'][name]['weight'] = float(weight[i])

    data_model['bias'] = bias

    return data_model


def fieldDistances(candidates, data_model):
    fields = data_model['fields']
    record_dtype = [('pairs', 'i4', 2), ('distances', 'f4', (len(fields), ))]

    (candidates_1, candidates_2) = itertools.tee(candidates, 2)

    key_pairs = (candidate[0] for candidate_pair in candidates_1
                 for candidate in candidate_pair)

    record_pairs = ((candidate_1[1], candidate_2[1]) 
                    for (candidate_1, candidate_2) in candidates_2)

    _field_distances = buildFieldDistances(record_pairs, fields)

    field_distances = numpy.zeros(_field_distances.shape[0],
                                  dtype=record_dtype)

    field_distances['pairs'] = numpy.fromiter(key_pairs, 'i4').reshape(-1, 2)
    field_distances['distances'] = _field_distances

    return field_distances


def buildFieldDistances(record_pairs, fields):

    field_comparators = [(field, v['comparator'])
                         for field, v in fields.items()
                         if v['type'] not in ('Missing Data',
                                              'Interaction')]

    
    missing_field_indices = [i for i, (field, v) 
                             in enumerate(fields.items())
                             if 'Has Missing' in v and v['Has Missing']]

<<<<<<< HEAD
    # import ipdb; ipdb.set_trace();
=======
    field_names = fields.keys()

    interactions = []
    for field in field_names :
        if fields[field]['type'] == 'Interaction' :
            interaction_indices = []
            for interaction_field in fields[field]['Interaction Fields'] :
                interaction_indices.append(field_names.index(interaction_field))
            interactions.append(interaction_indices)
    
                               
>>>>>>> 2f734fcd
    field_distances = numpy.fromiter((compare(record_pair[0][field],
                                              record_pair[1][field]) 
                                      for record_pair in record_pairs 
                                      for field, compare in field_comparators), 
                                     'f4')
    field_distances = field_distances.reshape(-1,len(field_comparators))

    interaction_distances = numpy.empty((field_distances.shape[0],
                                         len(interactions)))

    for i, interaction in enumerate(interactions) :
        a = numpy.prod(field_distances[...,interaction], axis=1)
        interaction_distances[...,i] = a
       
    field_distances = numpy.concatenate((field_distances,
                                         interaction_distances),
                                        axis=1)

        

    missing_data = numpy.isnan(field_distances)

    field_distances[missing_data] = 0

    missing_indicators = 1-missing_data[:,missing_field_indices]

    

    field_distances = numpy.concatenate((field_distances,
                                         1-missing_data[:,missing_field_indices]),
                                        axis=1)

    return field_distances


def scorePairs(field_distances, data_model):
    fields = data_model['fields']
    field_names = sorted(data_model['fields'].keys())

    field_weights = [fields[name]['weight'] for name in field_names]
    bias = data_model['bias']

    distances = field_distances['distances']

    scores = numpy.dot(distances, field_weights)

    scores = numpy.exp(scores + bias) / (1 + numpy.exp(scores + bias))

    return scores


def scoreDuplicates(candidates, data_model, threshold=None):

    score_dtype = [('pairs', 'i4', 2), ('score', 'f4', 1)]
    scored_pairs = numpy.zeros(0, dtype=score_dtype)

    complete = False
    chunk_size = 5000
    i = 1
    while not complete:

        can_slice = list(itertools.islice(candidates, 0, chunk_size))

        field_distances = fieldDistances(can_slice, data_model)
        duplicate_scores = scorePairs(field_distances, data_model)

        scored_pairs = numpy.append(scored_pairs,
                                    numpy.array(zip(field_distances['pairs'],
                                                    duplicate_scores),
                                                dtype=score_dtype)[duplicate_scores > threshold], 
                                    axis=0)
        i += 1
        if len(field_distances) < chunk_size:
            complete = True
            logging.info('num chunks %d' % i)

    logging.info('all scores %d' % scored_pairs.shape)
    scored_pairs = numpy.unique(scored_pairs)
    logging.info('unique scores %d' % scored_pairs.shape)

    return scored_pairs


class frozendict(dict):
    '''
    A data type for hashable dictionaries
    From http://code.activestate.com/recipes/414283-frozen-dictionaries/
    '''

    def _blocked_attribute(obj):
        raise AttributeError('A frozendict cannot be modified.')

    _blocked_attribute = property(_blocked_attribute)

    __delitem__ = __setitem__ = clear = _blocked_attribute
    pop = popitem = setdefault = update = _blocked_attribute

    def __new__(cls, *args):
        new = dict.__new__(cls)
        dict.__init__(new, *args)
        return new

    def __init__(self, *args):
        pass

    def __hash__(self):
        try:
            return self._cached_hash
        except AttributeError:
            h = self._cached_hash = hash(tuple(sorted(self.items())))
            return h

## {{{ http://code.activestate.com/recipes/576693/ (r9)
# Backport of OrderedDict() class that runs on Python 2.4, 2.5, 2.6, 2.7 and pypy.
# Passes Python2.7's test suite and incorporates all the latest updates.
try:
    from thread import get_ident as _get_ident
except ImportError:
    from dummy_thread import get_ident as _get_ident

try:
    from _abcoll import KeysView, ValuesView, ItemsView
except ImportError:
    pass

class OrderedDict(dict):
    'Dictionary that remembers insertion order'
    # An inherited dict maps keys to values.
    # The inherited dict provides __getitem__, __len__, __contains__, and get.
    # The remaining methods are order-aware.
    # Big-O running times for all methods are the same as for regular dictionaries.

    # The internal self.__map dictionary maps keys to links in a doubly linked list.
    # The circular doubly linked list starts and ends with a sentinel element.
    # The sentinel element never gets deleted (this simplifies the algorithm).
    # Each link is stored as a list of length three:  [PREV, NEXT, KEY].

    def __init__(self, *args, **kwds):
        '''Initialize an ordered dictionary.  Signature is the same as for
        regular dictionaries, but keyword arguments are not recommended
        because their insertion order is arbitrary.

        '''
        if len(args) > 1:
            raise TypeError('expected at most 1 arguments, got %d' % len(args))
        try:
            self.__root
        except AttributeError:
            self.__root = root = []                     # sentinel node
            root[:] = [root, root, None]
            self.__map = {}
        self.__update(*args, **kwds)

    def __setitem__(self, key, value, dict_setitem=dict.__setitem__):
        'od.__setitem__(i, y) <==> od[i]=y'
        # Setting a new item creates a new link which goes at the end of the linked
        # list, and the inherited dictionary is updated with the new key/value pair.
        if key not in self:
            root = self.__root
            last = root[0]
            last[1] = root[0] = self.__map[key] = [last, root, key]
        dict_setitem(self, key, value)

    def __delitem__(self, key, dict_delitem=dict.__delitem__):
        'od.__delitem__(y) <==> del od[y]'
        # Deleting an existing item uses self.__map to find the link which is
        # then removed by updating the links in the predecessor and successor nodes.
        dict_delitem(self, key)
        link_prev, link_next, key = self.__map.pop(key)
        link_prev[1] = link_next
        link_next[0] = link_prev

    def __iter__(self):
        'od.__iter__() <==> iter(od)'
        root = self.__root
        curr = root[1]
        while curr is not root:
            yield curr[2]
            curr = curr[1]

    def __reversed__(self):
        'od.__reversed__() <==> reversed(od)'
        root = self.__root
        curr = root[0]
        while curr is not root:
            yield curr[2]
            curr = curr[0]

    def clear(self):
        'od.clear() -> None.  Remove all items from od.'
        try:
            for node in self.__map.itervalues():
                del node[:]
            root = self.__root
            root[:] = [root, root, None]
            self.__map.clear()
        except AttributeError:
            pass
        dict.clear(self)

    def popitem(self, last=True):
        '''od.popitem() -> (k, v), return and remove a (key, value) pair.
        Pairs are returned in LIFO order if last is true or FIFO order if false.

        '''
        if not self:
            raise KeyError('dictionary is empty')
        root = self.__root
        if last:
            link = root[0]
            link_prev = link[0]
            link_prev[1] = root
            root[0] = link_prev
        else:
            link = root[1]
            link_next = link[1]
            root[1] = link_next
            link_next[0] = root
        key = link[2]
        del self.__map[key]
        value = dict.pop(self, key)
        return key, value

    # -- the following methods do not depend on the internal structure --

    def keys(self):
        'od.keys() -> list of keys in od'
        return list(self)

    def values(self):
        'od.values() -> list of values in od'
        return [self[key] for key in self]

    def items(self):
        'od.items() -> list of (key, value) pairs in od'
        return [(key, self[key]) for key in self]

    def iterkeys(self):
        'od.iterkeys() -> an iterator over the keys in od'
        return iter(self)

    def itervalues(self):
        'od.itervalues -> an iterator over the values in od'
        for k in self:
            yield self[k]

    def iteritems(self):
        'od.iteritems -> an iterator over the (key, value) items in od'
        for k in self:
            yield (k, self[k])

    def update(*args, **kwds):
        '''od.update(E, **F) -> None.  Update od from dict/iterable E and F.

        If E is a dict instance, does:           for k in E: od[k] = E[k]
        If E has a .keys() method, does:         for k in E.keys(): od[k] = E[k]
        Or if E is an iterable of items, does:   for k, v in E: od[k] = v
        In either case, this is followed by:     for k, v in F.items(): od[k] = v

        '''
        if len(args) > 2:
            raise TypeError('update() takes at most 2 positional '
                            'arguments (%d given)' % (len(args),))
        elif not args:
            raise TypeError('update() takes at least 1 argument (0 given)')
        self = args[0]
        # Make progressively weaker assumptions about "other"
        other = ()
        if len(args) == 2:
            other = args[1]
        if isinstance(other, dict):
            for key in other:
                self[key] = other[key]
        elif hasattr(other, 'keys'):
            for key in other.keys():
                self[key] = other[key]
        else:
            for key, value in other:
                self[key] = value
        for key, value in kwds.items():
            self[key] = value

    __update = update  # let subclasses override update without breaking __init__

    __marker = object()

    def pop(self, key, default=__marker):
        '''od.pop(k[,d]) -> v, remove specified key and return the corresponding value.
        If key is not found, d is returned if given, otherwise KeyError is raised.

        '''
        if key in self:
            result = self[key]
            del self[key]
            return result
        if default is self.__marker:
            raise KeyError(key)
        return default

    def setdefault(self, key, default=None):
        'od.setdefault(k[,d]) -> od.get(k,d), also set od[k]=d if k not in od'
        if key in self:
            return self[key]
        self[key] = default
        return default

    def __repr__(self, _repr_running={}):
        'od.__repr__() <==> repr(od)'
        call_key = id(self), _get_ident()
        if call_key in _repr_running:
            return '...'
        _repr_running[call_key] = 1
        try:
            if not self:
                return '%s()' % (self.__class__.__name__,)
            return '%s(%r)' % (self.__class__.__name__, self.items())
        finally:
            del _repr_running[call_key]

    def __reduce__(self):
        'Return state information for pickling'
        items = [[k, self[k]] for k in self]
        inst_dict = vars(self).copy()
        for k in vars(OrderedDict()):
            inst_dict.pop(k, None)
        if inst_dict:
            return (self.__class__, (items,), inst_dict)
        return self.__class__, (items,)

    def copy(self):
        'od.copy() -> a shallow copy of od'
        return self.__class__(self)

    @classmethod
    def fromkeys(cls, iterable, value=None):
        '''OD.fromkeys(S[, v]) -> New ordered dictionary with keys from S
        and values equal to v (which defaults to None).

        '''
        d = cls()
        for key in iterable:
            d[key] = value
        return d

    def __eq__(self, other):
        '''od.__eq__(y) <==> od==y.  Comparison to another OD is order-sensitive
        while comparison to a regular mapping is order-insensitive.

        '''
        if isinstance(other, OrderedDict):
            return len(self)==len(other) and self.items() == other.items()
        return dict.__eq__(self, other)

    def __ne__(self, other):
        return not self == other

    # -- the following methods are only used in Python 2.7 --

    def viewkeys(self):
        "od.viewkeys() -> a set-like object providing a view on od's keys"
        return KeysView(self)

    def viewvalues(self):
        "od.viewvalues() -> an object providing a view on od's values"
        return ValuesView(self)

    def viewitems(self):
        "od.viewitems() -> a set-like object providing a view on od's items"
        return ItemsView(self)
## end of http://code.activestate.com/recipes/576693/ }}}
        <|MERGE_RESOLUTION|>--- conflicted
+++ resolved
@@ -108,9 +108,6 @@
                              in enumerate(fields.items())
                              if 'Has Missing' in v and v['Has Missing']]
 
-<<<<<<< HEAD
-    # import ipdb; ipdb.set_trace();
-=======
     field_names = fields.keys()
 
     interactions = []
@@ -121,8 +118,6 @@
                 interaction_indices.append(field_names.index(interaction_field))
             interactions.append(interaction_indices)
     
-                               
->>>>>>> 2f734fcd
     field_distances = numpy.fromiter((compare(record_pair[0][field],
                                               record_pair[1][field]) 
                                       for record_pair in record_pairs 
