#!/usr/bin/python
# -*- coding: utf-8 -*-

import re
import math
import itertools
import string
import abc

from doublemetaphone import doublemetaphone
from dedupe.cpredicates import ngrams, initials
import dedupe.tfidf as tfidf
import dedupe.levenshtein as levenshtein

from typing import Sequence, Callable, Any, Tuple, Set, Iterable
from dedupe._typing import RecordDict

words = re.compile(r"[\w']+").findall
integers = re.compile(r"\d+").findall
start_word = re.compile(r"^([\w']+)").match
start_integer = re.compile(r"^(\d+)").match
alpha_numeric = re.compile(r"(?=.*\d)[a-zA-Z\d]+").findall

PUNCTABLE = str.maketrans("", "", string.punctuation)


def strip_punc(s):
    return s.translate(PUNCTABLE)


class Predicate(abc.ABC):
    def __iter__(self):
        yield self

    def __repr__(self):
        return "%s: %s" % (self.type, self.__name__)

    def __hash__(self):
        try:
            return self._cached_hash
        except AttributeError:
            h = self._cached_hash = hash(repr(self))
            return h

    def __eq__(self, other):
        return repr(self) == repr(other)

    def __len__(self):
        return 1

    @abc.abstractmethod
    def __call__(self, record, **kwargs):
        pass


class SimplePredicate(Predicate):
    type = "SimplePredicate"

    def __init__(self, func: Callable[[Any], Sequence[str]], field: str):
        self.func = func
        self.__name__ = "(%s, %s)" % (func.__name__, field)
        self.field = field

    def __call__(self, record: RecordDict, **kwargs) -> Iterable[str]:
        column = record[self.field]
        if column:
            return self.func(column)
        else:
            return ()

    def compounds_with(self, other):

        return True


class StringPredicate(SimplePredicate):
    def __call__(self, record: RecordDict, **kwargs):
        column = record[self.field]
        if column:
            return self.func(" ".join(strip_punc(column).split()))
        else:
            return ()

    def compounds_with(self, other):

        if other.field == self.field:
            if not getattr(self.func, 'compounds_with_same_field', True):
                return False

        return True


class ExistsPredicate(Predicate):
    type = "ExistsPredicate"

    def __init__(self, field):
        self.__name__ = "(Exists, %s)" % (field,)
        self.field = field
        self.compounds_with_same_field = False

    @staticmethod
    def func(column):
        if column:
            return ('1',)
        else:
            return ('0',)

    def __call__(self, record, **kwargs):
        column = record[self.field]
        return self.func(column)

    def compounds_with(self, other):

        if self.field == other.field:
            return False

        return True


class IndexPredicate(Predicate):
    def __init__(self, threshold, field):
        self.__name__ = '(%s, %s)' % (threshold, field)
        self.field = field
        self.threshold = threshold
        self.index = None
        self.compounds_with_same_field = False

    def __getstate__(self):
        odict = self.__dict__.copy()
        odict['index'] = None
        return odict

    def __setstate__(self, d):
        self.__dict__.update(d)

        # backwards compatibility
        if not hasattr(self, 'index'):
            self.index = None

    def compounds_with(self, other):

        if other.field == self.field:
            if type(other) == type(self):
                return False

        return True

    def reset(self):
        ...


class CanopyPredicate(object):
    def __init__(self, *args, **kwargs):
        super().__init__(*args, **kwargs)
        self.canopy = {}
        self._cache = {}

    def freeze(self, records):
        self._cache = {record[self.field]: self(record) for record in records}
        self.canopy = {}
        self.index = None

    def reset(self):
        self._cache = {}
        self.canopy = {}
        self.index = None

    def __call__(self, record, **kwargs):
        block_key = None
        column = record[self.field]

        if column:
            if column in self._cache:
                return self._cache[column]

            doc = self.preprocess(column)

            try:
                doc_id = self.index._doc_to_id[doc]
            except AttributeError:
                raise AttributeError("Attempting to block with an index "
                                     "predicate without indexing records")

            if doc_id in self.canopy:
                block_key = self.canopy[doc_id]
            else:
                canopy_members = self.index.search(doc,
                                                   self.threshold)
                for member in canopy_members:
                    if member not in self.canopy:
                        self.canopy[member] = doc_id

                if canopy_members:
                    block_key = doc_id
                    self.canopy[doc_id] = doc_id
                else:
                    self.canopy[doc_id] = None

        if block_key is None:
            return []
        else:
            return [str(block_key)]


class SearchPredicate(object):
    def __init__(self, *args, **kwargs):
        super().__init__(*args, **kwargs)
        self._cache = {}

    def freeze(self, records_1, records_2):
        self._cache = {(record[self.field], False): self(record, False)
                       for record in records_1}
        self._cache.update({(record[self.field], True): self(record, True)
                            for record in records_2})
        self.index = None

    def reset(self):
        self._cache = {}
        self.index = None

    def __call__(self, record, target=False, **kwargs):
        column = record[self.field]
        if column:
            if (column, target) in self._cache:
                return self._cache[(column, target)]
            else:
                doc = self.preprocess(column)

                try:
                    if target:
                        centers = [self.index._doc_to_id[doc]]
                    else:
                        centers = self.index.search(doc, self.threshold)
                except AttributeError:
                    raise AttributeError("Attempting to block with an index "
                                         "predicate without indexing records")
                result = [str(center) for center in centers]
                self._cache[(column, target)] = result
                return result
        else:
            return ()


class TfidfPredicate(IndexPredicate):
    def initIndex(self):
        self.reset()
        return tfidf.TfIdfIndex()


class TfidfCanopyPredicate(CanopyPredicate, TfidfPredicate):
    pass


class TfidfSearchPredicate(SearchPredicate, TfidfPredicate):
    pass


class TfidfTextPredicate(object):

    def preprocess(self, doc):
        return tuple(words(doc))


class TfidfSetPredicate(object):
    def preprocess(self, doc):
        return doc


class TfidfNGramPredicate(object):
    def preprocess(self, doc):
        return tuple(sorted(ngrams(" ".join(strip_punc(doc).split()), 2)))


class TfidfTextSearchPredicate(TfidfTextPredicate,
                               TfidfSearchPredicate):
    type = "TfidfTextSearchPredicate"


class TfidfSetSearchPredicate(TfidfSetPredicate,
                              TfidfSearchPredicate):
    type = "TfidfSetSearchPredicate"


class TfidfNGramSearchPredicate(TfidfNGramPredicate,
                                TfidfSearchPredicate):
    type = "TfidfNGramSearchPredicate"


class TfidfTextCanopyPredicate(TfidfTextPredicate,
                               TfidfCanopyPredicate):
    type = "TfidfTextCanopyPredicate"


class TfidfSetCanopyPredicate(TfidfSetPredicate,
                              TfidfCanopyPredicate):
    type = "TfidfSetCanopyPredicate"


class TfidfNGramCanopyPredicate(TfidfNGramPredicate,
                                TfidfCanopyPredicate):
    type = "TfidfNGramCanopyPredicate"


class LevenshteinPredicate(IndexPredicate):
    def initIndex(self):
        self.reset()
        return levenshtein.LevenshteinIndex()

    def preprocess(self, doc):
        return " ".join(strip_punc(doc).split())


class LevenshteinCanopyPredicate(CanopyPredicate, LevenshteinPredicate):
    type = "LevenshteinCanopyPredicate"


class LevenshteinSearchPredicate(SearchPredicate, LevenshteinPredicate):
    type = "LevenshteinSearchPredicate"


class CompoundPredicate(tuple):
    type = "CompoundPredicate"

    @property
    def __name__(self):
        return u'(%s)' % u', '.join(str(pred) for pred in self)

    def __call__(self, record, **kwargs):
        predicate_keys = [predicate(record, **kwargs)
                          for predicate in self]
        return [u':'.join(block_key)
                for block_key
                in itertools.product(*predicate_keys)]


<<<<<<< HEAD
def wholeFieldPredicate(field: Any) -> Tuple[str]:
    """return the whole field"""
=======
def wholeFieldPredicate(field):
    """Returns the whole field as-is.

    Examples:
    .. code:: python
        > print(wholeFieldPredicate('John Woodward'))
        > ('John Woodward',)
    """
>>>>>>> 68335cd4
    return (str(field), )


wholeFieldPredicate.compounds_with_same_field = False  # type: ignore


def tokenFieldPredicate(field):
    """Breaks the field down into 'words' or 'tokens'.

    Examples:
    .. code:: python
        > print(tokenFieldPredicate('John Woodward'))
        > {'John', 'Woodward'}
    """
    return set(words(field))


<<<<<<< HEAD
def firstTokenPredicate(field: str) -> Sequence[str]:
=======
def firstTokenPredicate(field):
    """Finds first word/token in the field.

    Examples:
    .. code:: python
        > print(firstTokenPredicate('John Woodward'))
        > ('John',)

    """
>>>>>>> 68335cd4
    first_token = start_word(field)
    if first_token:
        return first_token.groups()
    else:
        return ()


<<<<<<< HEAD
def commonIntegerPredicate(field: str) -> Set[str]:
    """return any integers"""
    return {str(int(i)) for i in integers(field)}


def alphaNumericPredicate(field: str) -> Set[str]:
    return set(alpha_numeric(field))


def nearIntegersPredicate(field: str) -> Set[str]:
    """return any integers N, N+1, and N-1"""
=======
def commonIntegerPredicate(field):
    """Returns any integers in the field.

    eg.
    .. code:: python
        print(commonIntegerPredicate('Joh5n 12 45 '))
        > {'12', '45', '5'}
    """
    return {str(int(i)) for i in integers(field)}


def alphaNumericPredicate(field):
    """Returns any fields with at least one number.

    Examples:
    .. code:: python
        > print(alphaNumericPredicate('Joh5n 12 45 '))
        > {'12', '45', 'Joh5n'}
    """
    return set(alpha_numeric(field))


def nearIntegersPredicate(field):
    """If field has integers N in it, return any integers N, N+1, and N-1

    Examples:
    .. code:: python
        > print(nearIntegersPredicate('Joh5n 12 45 '))
        > {'11', '12', '13', '4', '44', '45', '46', '5', '6'}
    """
>>>>>>> 68335cd4
    ints = integers(field)
    near_ints = set()
    for char in ints:
        num = int(char)
        near_ints.add(str(num - 1))
        near_ints.add(str(num))
        near_ints.add(str(num + 1))

    return near_ints


<<<<<<< HEAD
def hundredIntegerPredicate(field: str) -> Set[str]:
=======
def hundredIntegerPredicate(field):
    """If field has integers in it, round to the nearest hundred.

    Examples:
    .. code:: python
        > print(hundredIntegerPredicate('3540 56 J10000'))
        > {'00', '10000', '3500'}
    """
>>>>>>> 68335cd4
    return {str(int(i))[:-2] + '00' for i in integers(field)}


def hundredIntegersOddPredicate(field: str) -> Set[str]:
    return {str(int(i))[:-2] + '0' + str(int(i) % 2) for i in integers(field)}


def firstIntegerPredicate(field: str) -> Sequence[str]:
    first_token = start_integer(field)
    if first_token:
        return first_token.groups()
    else:
        return ()


def ngramsTokens(field: Sequence[Any], n: int) -> Set[str]:
    grams = set()
    n_tokens = len(field)
    for i in range(n_tokens):
        for j in range(i + n, min(n_tokens, i + n) + 1):
            grams.add(' '.join(str(tok) for tok in field[i:j]))
    return grams


<<<<<<< HEAD
def commonTwoTokens(field: str) -> Set[str]:
    return ngramsTokens(field.split(), 2)


def commonThreeTokens(field: str) -> Set[str]:
=======
def commonTwoTokens(field):
    """Break field down into sets of two adjacent tokens/words (windowing).

    If only one token found, return empy set.

    Examples:
    .. code:: python
        > print(commonTwoTokens('John Woodward 123 la la llll'))
        > {'123 la', 'John Woodward', 'Woodward 123', 'la la', 'la llll'}
    """
    return ngramsTokens(field.split(), 2)


def commonThreeTokens(field):
    """Break field down into sets of three adjacent tokens/words (windowing).

    If only one or two tokens found, return empy set.

    Examples:
    .. code:: python
        > print(commonThreeTokens('John Woodward 123 la la llll'))
        > {'123 la la', 'John Woodward 123', 'Woodward 123 la', 'la la llll'}
    """
>>>>>>> 68335cd4
    return ngramsTokens(field.split(), 3)


def fingerprint(field: str) -> Tuple[str]:
    return (u''.join(sorted(field.split())).strip(),)


def oneGramFingerprint(field: str) -> Tuple[str]:
    return (u''.join(sorted(set(ngrams(field.replace(' ', ''), 1)))).strip(),)


def twoGramFingerprint(field: str) -> Tuple[str, ...]:
    if len(field) > 1:
        return (u''.join(sorted(gram.strip() for gram
                                in set(ngrams(field.replace(' ', ''), 2)))),)
    else:
        return ()


<<<<<<< HEAD
def commonFourGram(field: str) -> Set[str]:
    """return 4-grams"""
    return set(ngrams(field.replace(' ', ''), 4))


def commonSixGram(field: str) -> Set[str]:
    """return 6-grams"""
    return set(ngrams(field.replace(' ', ''), 6))


def sameThreeCharStartPredicate(field: str) -> Tuple[str]:
    """return first three characters"""
    return initials(field.replace(' ', ''), 3)


def sameFiveCharStartPredicate(field: str) -> Tuple[str]:
    """return first five characters"""
    return initials(field.replace(' ', ''), 5)


def sameSevenCharStartPredicate(field: str) -> Tuple[str]:
    """return first seven characters"""
=======
def commonFourGram(field):
    """Split the field into overlapping windows of 4 characters (spaces removed).

    Examples:
    .. code:: python
        > print(commonFourGram('John Woodward'))
        > {'John', 'Wood', 'dwar', 'hnWo', 'nWoo', 'odwa', 'ohnW', 'oodw', 'ward'}
    """
    return set(ngrams(field.replace(' ', ''), 4))


def commonSixGram(field):
    """Split the field into overlapping windows of 6 characters (spaces removed).

    Examples:
    .. code:: python
        > print(commonFourGram('John Woodward'))
        > {'JohnWo', 'Woodwa', 'hnWood', 'nWoodw', 'odward', 'ohnWoo', 'oodwar'}
    """
    return set(ngrams(field.replace(' ', ''), 6))


def sameThreeCharStartPredicate(field):
    """Return first three characters (spaces removed).

    Examples:
    .. code:: python
        > print(sameThreeCharStartPredicate('John Woodward'))
        > ('Joh',)
    """
    return initials(field.replace(' ', ''), 3)


def sameFiveCharStartPredicate(field):
    """Return first five characters (spaces removed).

    Examples:
    .. code:: python
        > print(sameFiveCharStartPredicate('John Woodward'))
        > ('JohnW',)
    """
    return initials(field.replace(' ', ''), 5)


def sameSevenCharStartPredicate(field):
    """Return first seven characters (spaces removed).

    Examples:
    .. code:: python
        > print(sameSevenCharStartPredicate('John Woodward'))
        > ('JohnWoo',)
    """
>>>>>>> 68335cd4
    return initials(field.replace(' ', ''), 7)


def suffixArray(field):
    """Create an array of characters in the field, 0-N, then 1-N, 2-N...

    Returns a generator.

    Examples:
    .. code:: python
        > print([suffix for suffix in suffixArray('John Woodward')])
        > ['JohnWoodward',
           'ohnWoodward',
           'hnWoodward',
           'nWoodward',
           'Woodward',
            'oodward',
            'odward',
            'dward']
    """
    field = field.replace(' ', '')
    n = len(field) - 4
    if n > 0:
        for i in range(0, n):
            yield field[i:]


<<<<<<< HEAD
def sortedAcronym(field: str) -> Tuple[str]:
=======
def sortedAcronym(field):
    """Find first character of each token, and sort them alphanumerically.

    Examples:
    .. code:: python
        > print(sortedAcronym('Xavier woodward 4K'))
        > ('4Xw',)
    """
>>>>>>> 68335cd4
    return (''.join(sorted(each[0] for each in field.split())),)


def doubleMetaphone(field):
    """TODO.

    Examples:
    .. code:: python
        > print(doubleMetaphone('John Woodward'))
        > {'ANTRT', 'JNTRT'}
    """
    return {metaphone for metaphone in doublemetaphone(field) if metaphone}


def metaphoneToken(field):
    """TODO.

    Examples:
    .. code:: python
        > print(metaphoneToken('John Woodward'))
        > {'AN', 'ATRT', 'FTRT', 'JN'}
    """
    return {metaphone_token for metaphone_token
            in itertools.chain(*(doublemetaphone(token)
                                 for token in set(field.split())))
            if metaphone_token}


def wholeSetPredicate(field_set):
    return (str(field_set),)


wholeSetPredicate.compounds_with_same_field = False  # type: ignore


def commonTwoElementsPredicate(field):
    """TODO.

    Examples:
    .. code:: python
        > print(commonTwoElementsPredicate('John Woodward'))
        > {'  J', 'J W', 'W a', 'a d', 'd d', 'd h', 'h n', 'n o', 'o o', 'o r', 'r w'}
    """
    sequence = sorted(field)
    return ngramsTokens(sequence, 2)


def commonThreeElementsPredicate(field):
    """TODO.

    Examples:
    .. code:: python
        > print(commonThreeElementsPredicate('John Woodward'))
        > {  '  J W',
             'J W a',
             'W a d',
             'a d d',
             'd d h',
             'd h n',
             'h n o',
             'n o o',
             'o o o',
             'o o r',
             'o r w'}
    """
    sequence = sorted(field)
    return ngramsTokens(sequence, 3)


def latLongGridPredicate(field, digits=1):
    """
    Given a lat / long pair, return the grid coordinates at the
    nearest base value.  e.g., (42.3, -5.4) returns a grid at 0.1
    degree resolution of 0.1 degrees of latitude ~ 7km, so this is
    effectively a 14km lat grid.  This is imprecise for longitude,
    since 1 degree of longitude is 0km at the poles, and up to 111km
    at the equator. But it should be reasonably precise given some
    prior logical block (e.g., country).
    """
    if any(field):
        return (str([round(dim, digits) for dim in field]),)
    else:
        return ()


def orderOfMagnitude(field):
    if field > 0:
        return (str(int(round(math.log10(field)))), )
    else:
        return ()


def roundTo1(field):  # thanks http://stackoverflow.com/questions/3410976/how-to-round-a-number-to-significant-figures-in-python
    abs_num = abs(field)
    order = int(math.floor(math.log10(abs_num)))
    rounded = round(abs_num, -order)
    return (str(int(math.copysign(rounded, field))),)


def lastSetElementPredicate(field_set):
    return (str(max(field_set)), )


def firstSetElementPredicate(field_set):
    return (str(min(field_set)), )


def magnitudeOfCardinality(field_set):
    return orderOfMagnitude(len(field_set))


def commonSetElementPredicate(field_set):
    """return set as individual elements"""
    return tuple([str(each) for each in field_set])<|MERGE_RESOLUTION|>--- conflicted
+++ resolved
@@ -5,15 +5,11 @@
 import math
 import itertools
 import string
-import abc
 
 from doublemetaphone import doublemetaphone
 from dedupe.cpredicates import ngrams, initials
 import dedupe.tfidf as tfidf
 import dedupe.levenshtein as levenshtein
-
-from typing import Sequence, Callable, Any, Tuple, Set, Iterable
-from dedupe._typing import RecordDict
 
 words = re.compile(r"[\w']+").findall
 integers = re.compile(r"\d+").findall
@@ -28,7 +24,7 @@
     return s.translate(PUNCTABLE)
 
 
-class Predicate(abc.ABC):
+class Predicate(object):
     def __iter__(self):
         yield self
 
@@ -48,20 +44,16 @@
     def __len__(self):
         return 1
 
-    @abc.abstractmethod
-    def __call__(self, record, **kwargs):
-        pass
-
 
 class SimplePredicate(Predicate):
     type = "SimplePredicate"
 
-    def __init__(self, func: Callable[[Any], Sequence[str]], field: str):
+    def __init__(self, func, field):
         self.func = func
         self.__name__ = "(%s, %s)" % (func.__name__, field)
         self.field = field
 
-    def __call__(self, record: RecordDict, **kwargs) -> Iterable[str]:
+    def __call__(self, record, **kwargs):
         column = record[self.field]
         if column:
             return self.func(column)
@@ -74,7 +66,7 @@
 
 
 class StringPredicate(SimplePredicate):
-    def __call__(self, record: RecordDict, **kwargs):
+    def __call__(self, record, **kwargs):
         column = record[self.field]
         if column:
             return self.func(" ".join(strip_punc(column).split()))
@@ -144,9 +136,6 @@
                 return False
 
         return True
-
-    def reset(self):
-        ...
 
 
 class CanopyPredicate(object):
@@ -333,10 +322,6 @@
                 in itertools.product(*predicate_keys)]
 
 
-<<<<<<< HEAD
-def wholeFieldPredicate(field: Any) -> Tuple[str]:
-    """return the whole field"""
-=======
 def wholeFieldPredicate(field):
     """Returns the whole field as-is.
 
@@ -345,11 +330,10 @@
         > print(wholeFieldPredicate('John Woodward'))
         > ('John Woodward',)
     """
->>>>>>> 68335cd4
     return (str(field), )
 
 
-wholeFieldPredicate.compounds_with_same_field = False  # type: ignore
+wholeFieldPredicate.compounds_with_same_field = False
 
 
 def tokenFieldPredicate(field):
@@ -363,9 +347,6 @@
     return set(words(field))
 
 
-<<<<<<< HEAD
-def firstTokenPredicate(field: str) -> Sequence[str]:
-=======
 def firstTokenPredicate(field):
     """Finds first word/token in the field.
 
@@ -375,7 +356,6 @@
         > ('John',)
 
     """
->>>>>>> 68335cd4
     first_token = start_word(field)
     if first_token:
         return first_token.groups()
@@ -383,19 +363,6 @@
         return ()
 
 
-<<<<<<< HEAD
-def commonIntegerPredicate(field: str) -> Set[str]:
-    """return any integers"""
-    return {str(int(i)) for i in integers(field)}
-
-
-def alphaNumericPredicate(field: str) -> Set[str]:
-    return set(alpha_numeric(field))
-
-
-def nearIntegersPredicate(field: str) -> Set[str]:
-    """return any integers N, N+1, and N-1"""
-=======
 def commonIntegerPredicate(field):
     """Returns any integers in the field.
 
@@ -426,7 +393,6 @@
         > print(nearIntegersPredicate('Joh5n 12 45 '))
         > {'11', '12', '13', '4', '44', '45', '46', '5', '6'}
     """
->>>>>>> 68335cd4
     ints = integers(field)
     near_ints = set()
     for char in ints:
@@ -438,9 +404,6 @@
     return near_ints
 
 
-<<<<<<< HEAD
-def hundredIntegerPredicate(field: str) -> Set[str]:
-=======
 def hundredIntegerPredicate(field):
     """If field has integers in it, round to the nearest hundred.
 
@@ -449,15 +412,14 @@
         > print(hundredIntegerPredicate('3540 56 J10000'))
         > {'00', '10000', '3500'}
     """
->>>>>>> 68335cd4
     return {str(int(i))[:-2] + '00' for i in integers(field)}
 
 
-def hundredIntegersOddPredicate(field: str) -> Set[str]:
+def hundredIntegersOddPredicate(field):
     return {str(int(i))[:-2] + '0' + str(int(i) % 2) for i in integers(field)}
 
 
-def firstIntegerPredicate(field: str) -> Sequence[str]:
+def firstIntegerPredicate(field):
     first_token = start_integer(field)
     if first_token:
         return first_token.groups()
@@ -465,7 +427,7 @@
         return ()
 
 
-def ngramsTokens(field: Sequence[Any], n: int) -> Set[str]:
+def ngramsTokens(field, n):
     grams = set()
     n_tokens = len(field)
     for i in range(n_tokens):
@@ -474,13 +436,6 @@
     return grams
 
 
-<<<<<<< HEAD
-def commonTwoTokens(field: str) -> Set[str]:
-    return ngramsTokens(field.split(), 2)
-
-
-def commonThreeTokens(field: str) -> Set[str]:
-=======
 def commonTwoTokens(field):
     """Break field down into sets of two adjacent tokens/words (windowing).
 
@@ -504,19 +459,18 @@
         > print(commonThreeTokens('John Woodward 123 la la llll'))
         > {'123 la la', 'John Woodward 123', 'Woodward 123 la', 'la la llll'}
     """
->>>>>>> 68335cd4
     return ngramsTokens(field.split(), 3)
 
 
-def fingerprint(field: str) -> Tuple[str]:
+def fingerprint(field):
     return (u''.join(sorted(field.split())).strip(),)
 
 
-def oneGramFingerprint(field: str) -> Tuple[str]:
+def oneGramFingerprint(field):
     return (u''.join(sorted(set(ngrams(field.replace(' ', ''), 1)))).strip(),)
 
 
-def twoGramFingerprint(field: str) -> Tuple[str, ...]:
+def twoGramFingerprint(field):
     if len(field) > 1:
         return (u''.join(sorted(gram.strip() for gram
                                 in set(ngrams(field.replace(' ', ''), 2)))),)
@@ -524,30 +478,6 @@
         return ()
 
 
-<<<<<<< HEAD
-def commonFourGram(field: str) -> Set[str]:
-    """return 4-grams"""
-    return set(ngrams(field.replace(' ', ''), 4))
-
-
-def commonSixGram(field: str) -> Set[str]:
-    """return 6-grams"""
-    return set(ngrams(field.replace(' ', ''), 6))
-
-
-def sameThreeCharStartPredicate(field: str) -> Tuple[str]:
-    """return first three characters"""
-    return initials(field.replace(' ', ''), 3)
-
-
-def sameFiveCharStartPredicate(field: str) -> Tuple[str]:
-    """return first five characters"""
-    return initials(field.replace(' ', ''), 5)
-
-
-def sameSevenCharStartPredicate(field: str) -> Tuple[str]:
-    """return first seven characters"""
-=======
 def commonFourGram(field):
     """Split the field into overlapping windows of 4 characters (spaces removed).
 
@@ -600,7 +530,6 @@
         > print(sameSevenCharStartPredicate('John Woodward'))
         > ('JohnWoo',)
     """
->>>>>>> 68335cd4
     return initials(field.replace(' ', ''), 7)
 
 
@@ -628,9 +557,6 @@
             yield field[i:]
 
 
-<<<<<<< HEAD
-def sortedAcronym(field: str) -> Tuple[str]:
-=======
 def sortedAcronym(field):
     """Find first character of each token, and sort them alphanumerically.
 
@@ -639,7 +565,6 @@
         > print(sortedAcronym('Xavier woodward 4K'))
         > ('4Xw',)
     """
->>>>>>> 68335cd4
     return (''.join(sorted(each[0] for each in field.split())),)
 
 
@@ -672,7 +597,7 @@
     return (str(field_set),)
 
 
-wholeSetPredicate.compounds_with_same_field = False  # type: ignore
+wholeSetPredicate.compounds_with_same_field = False
 
 
 def commonTwoElementsPredicate(field):
