--- conflicted
+++ resolved
@@ -94,16 +94,10 @@
         with open(settings_file, 'wb') as f:
             deduper.write_settings(f)
 
-<<<<<<< HEAD
-    # print candidates
-    print('clustering...')
-    clustered_dupes = deduper.join(data_1, data_2, threshold=0.5)
-=======
     deduper = dedupe.RecordLink(fields)
     deduper.prepare_training(data_1, data_2, sample_size=10000)
     deduper.mark_pairs(training_pairs)
     deduper.train()
->>>>>>> 68335cd4
 
     print('Evaluate Clustering')
     confirm_dupes = set(frozenset(pair)
